{
    "name": "package-manager-monorepo",
    "version": "1.0.0",
    "repository": "https://github.com/nrkno/tv-automation-package-manager",
    "private": true,
    "workspaces": [
        "shared/**",
        "apps/**",
        "tests/**"
    ],
    "scripts": {
        "prepare": "husky install",
        "ci": "yarn install && yarn build && yarn lint && yarn test",
        "release:bump-release": "lerna version --conventional-commits --conventional-graduate --exact --no-push",
        "release:bump-prerelease": "lerna version --conventional-commits --conventional-prerelease --exact --no-push",
        "set-version": "lerna version --exact --no-changelog --no-git-tag-version --no-push --yes",
        "setup": "lerna bootstrap",
        "reset": "node scripts/reset.js",
        "build": "lerna run build --stream",
        "build:changed": "lerna run build --since head --exclude-dependents --stream",
        "lint": "lerna exec --parallel --no-bail -- run -T eslint . --ext .ts,.tsx",
        "lintfix": "yarn lint --fix",
        "lint:changed": "lerna exec --since origin/master --include-dependents -- eslint . --ext .js,.jsx,.ts,.tsx",
        "test": "yarn test:prepare && lerna run test --stream",
        "test:ci": "yarn test:prepare && lerna run test --stream",
        "test:changed": "yarn test:prepare && lerna run --since origin/master --include-dependents test",
        "test:update": "yarn test:prepare && lerna run test -- -u",
        "test:update:changed": "yarn test:prepare && lerna run --since origin/master --include-dependents test -- -u",
        "test:prepare": "node scripts/prepare-for-tests.mjs",
        "typecheck": "lerna exec -- tsc --noEmit",
        "typecheck:changed": "lerna exec --since origin/master --include-dependents -- tsc --noEmit",
        "build-win32": "node scripts/prepare-for-build32.js && lerna run build-win32 --stream && node scripts/cleanup-after-build32.mjs",
        "build-win32:ci": "node scripts/prepare-for-build32.js && lerna run build-win32 --stream --concurrency=1 && node scripts/cleanup-after-build32.mjs",
        "gather-built": "node scripts/gather-all-built.mjs",
        "sign-executables": "node scripts/sign-executables.mjs",
        "start:http-server": "lerna run start --stream --scope @http-server/app",
        "start:workforce": "lerna run start --stream --scope @workforce/app",
        "start:package-manager": "lerna run start --stream --scope @package-manager/app",
        "start:worker": "lerna run start --stream --scope @worker/app",
        "start:single-app": "lerna run start --stream --scope @single-app/app",
        "postinstall": "node scripts/update-packages.js",
        "do:build-win32": "yarn install && yarn build && yarn build-win32 && yarn gather-built && yarn sign-executables",
        "do:build-win32:ci": "yarn install && yarn build && yarn build-win32:ci && yarn gather-built",
        "verify:build-win32": "node scripts/verify-build-win32.mjs",
        "precommit": "run -T lint-staged",
<<<<<<< HEAD
        "generate-schema-types": "node scripts/schema-types.mjs"
=======
        "generate-schema-types": "node scripts/schema-types.mjs",
        "prettier": "cd $INIT_CWD && \"$PROJECT_CWD/node_modules/.bin/prettier\"",
        "eslint": "cd $INIT_CWD && \"$PROJECT_CWD/node_modules/.bin/eslint\""
>>>>>>> 5836f20c
    },
    "devDependencies": {
        "@sofie-automation/code-standard-preset": "^2.5.1",
        "@types/jest": "^29.2.5",
        "@types/rimraf": "^3.0.0",
        "@yao-pkg/pkg": "^5.11.5",
        "deep-extend": "^0.6.0",
        "find": "^0.3.0",
        "fs-extra": "^11.1.0",
        "glob": "^8.1.0",
        "jest": "^29.3.1",
        "json-schema-to-typescript": "^10.1.5",
        "lerna": "^6.6.1",
        "lint-staged": "^15.2.2",
<<<<<<< HEAD
=======
        "mkdirp": "^3.0.1",
>>>>>>> 5836f20c
        "node-fetch": "^2.6.9",
        "rimraf": "^5.0.5",
        "ts-jest": "^29.0.3",
        "typescript": "~4.9",
        "underscore": "^1.13.6"
    },
    "engines": {
        "node": ">=18"
    },
    "dependencies": {
        "@sofie-automation/server-core-integration": "1.50.0",
        "@sofie-automation/shared-lib": "1.50.0"
    },
    "prettier": "@sofie-automation/code-standard-preset/.prettierrc.json",
    "lint-staged": {
        "*.{js,css,json,md,scss,yml,yaml}": [
            "prettier"
        ],
        "*.{ts,tsx}": [
            "eslint"
        ]
    },
<<<<<<< HEAD
    "packageManager": "yarn@3.6.0"
=======
    "packageManager": "yarn@4.1.1"
>>>>>>> 5836f20c
}<|MERGE_RESOLUTION|>--- conflicted
+++ resolved
@@ -43,13 +43,9 @@
         "do:build-win32:ci": "yarn install && yarn build && yarn build-win32:ci && yarn gather-built",
         "verify:build-win32": "node scripts/verify-build-win32.mjs",
         "precommit": "run -T lint-staged",
-<<<<<<< HEAD
-        "generate-schema-types": "node scripts/schema-types.mjs"
-=======
         "generate-schema-types": "node scripts/schema-types.mjs",
         "prettier": "cd $INIT_CWD && \"$PROJECT_CWD/node_modules/.bin/prettier\"",
         "eslint": "cd $INIT_CWD && \"$PROJECT_CWD/node_modules/.bin/eslint\""
->>>>>>> 5836f20c
     },
     "devDependencies": {
         "@sofie-automation/code-standard-preset": "^2.5.1",
@@ -64,10 +60,6 @@
         "json-schema-to-typescript": "^10.1.5",
         "lerna": "^6.6.1",
         "lint-staged": "^15.2.2",
-<<<<<<< HEAD
-=======
-        "mkdirp": "^3.0.1",
->>>>>>> 5836f20c
         "node-fetch": "^2.6.9",
         "rimraf": "^5.0.5",
         "ts-jest": "^29.0.3",
@@ -90,9 +82,5 @@
             "eslint"
         ]
     },
-<<<<<<< HEAD
-    "packageManager": "yarn@3.6.0"
-=======
     "packageManager": "yarn@4.1.1"
->>>>>>> 5836f20c
 }