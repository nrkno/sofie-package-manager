--- conflicted
+++ resolved
@@ -38,16 +38,11 @@
         "start:worker": "lerna run start --stream --scope @worker/app",
         "start:single-app": "lerna run start --stream --scope @single-app/app",
         "postinstall": "node scripts/update-packages.js",
-<<<<<<< HEAD
         "do:build-win32": "yarn install && yarn build && yarn build-win32 && yarn gather-built && yarn sign-executables",
         "do:build-win32:ci": "yarn install && yarn build && yarn build-win32:ci && yarn gather-built",
         "verify:build-win32": "node scripts/verify-build-win32.mjs",
-        "precommit": "lint-staged"
-=======
-        "do:build-win32": "yarn install && yarn build && yarn build-win32 && yarn gather-built",
         "precommit": "lint-staged",
-		"generate-schema-types": "node scripts/schema-types.mjs"
->>>>>>> 1a0d4776
+        "generate-schema-types": "node scripts/schema-types.mjs"
     },
     "devDependencies": {
         "@sofie-automation/code-standard-preset": "~2.3",
@@ -57,12 +52,8 @@
         "fs-extra": "^11.1.0",
         "glob": "^8.1.0",
         "jest": "^29.3.1",
-<<<<<<< HEAD
         "lerna": "^6.6.1",
-=======
-		"json-schema-to-typescript": "^10.1.5",
-        "lerna": "^3.22.1",
->>>>>>> 1a0d4776
+        "json-schema-to-typescript": "^10.1.5",
         "mkdirp": "^2.1.3",
         "pkg": "^5.8.0",
         "rimraf": "^3.0.2",
@@ -77,11 +68,7 @@
         "node": ">=12.11.0"
     },
     "dependencies": {
-<<<<<<< HEAD
-        "@sofie-automation/server-core-integration": "1.49.0-nightly-release49-20230320-092423-1ce67e8.0"
-=======
         "@sofie-automation/server-core-integration": "1.50.0-nightly-release50-20230322-103759-dbb6cc5.0"
->>>>>>> 1a0d4776
     },
     "prettier": "@sofie-automation/code-standard-preset/.prettierrc.json",
     "lint-staged": {
