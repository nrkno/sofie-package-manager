--- conflicted
+++ resolved
@@ -61,13 +61,8 @@
         "node": ">=12.11.0"
     },
     "dependencies": {
-<<<<<<< HEAD
-        "@sofie-automation/blueprints-integration": "1.38.0-nightly-release38-20211115-151546-8ab1588.0",
-        "@sofie-automation/server-core-integration": "1.38.0-nightly-release38-20211115-151546-8ab1588.0"
-=======
-        "@sofie-automation/blueprints-integration": "1.37.0",
-        "@sofie-automation/server-core-integration": "1.37.0"
->>>>>>> 3b417498
+        "@sofie-automation/blueprints-integration": "1.38.0-nightly-release38-20211208-162831-102085a.0",
+        "@sofie-automation/server-core-integration": "1.38.0-nightly-release38-20211208-162831-102085a.0"
     },
     "prettier": "@sofie-automation/code-standard-preset/.prettierrc.json",
     "husky": {
