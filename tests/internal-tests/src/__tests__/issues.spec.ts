--- conflicted
+++ resolved
@@ -2,7 +2,6 @@
 import { promisify } from 'util'
 // eslint-disable-next-line node/no-extraneous-import
 import { ExpectedPackageStatusAPI } from '@sofie-automation/shared-lib/dist/package-manager/package'
-<<<<<<< HEAD
 import {
 	Expectation,
 	ExpectationId,
@@ -11,10 +10,8 @@
 	PackageContainerId,
 	literal,
 	protectString,
+	INNER_ACTION_TIMEOUT,
 } from '@sofie-package-manager/api'
-=======
-import { Expectation, INNER_ACTION_TIMEOUT, literal } from '@sofie-package-manager/api'
->>>>>>> f0c8547b
 import type * as fsMockType from '../__mocks__/fs'
 import { prepareTestEnviromnent, TestEnviromnent } from './lib/setupEnv'
 import { waitUntil, waitTime, describeForAllPlatforms } from './lib/lib'
@@ -47,7 +44,6 @@
 // this test can be a bit slower in CI sometimes
 jest.setTimeout(30000)
 
-<<<<<<< HEAD
 const MANAGER0 = protectString<ExpectationManagerId>('manager0')
 const EXP_copy0 = protectString<ExpectationId>('copy0')
 const PACKAGE0 = protectString<ExpectedPackageId>('package0')
@@ -66,7 +62,7 @@
 			expect(fs.lstat).toBeTruthy()
 			expect(fs.__mockReset).toBeTruthy()
 
-			jest.setTimeout(env.WAIT_JOB_TIME * 10 + env.WAIT_SCAN_TIME * 2)
+			jest.setTimeout(env.WAIT_JOB_TIME_SAFE * 10 + env.WAIT_SCAN_TIME * 2)
 		})
 		afterAll(() => {
 			env.terminate()
@@ -74,6 +70,10 @@
 		beforeEach(() => {
 			fs.__mockReset()
 			env.reset()
+			fs.__mockSetAccessDelay(0) // Reset any access delay
+		})
+		afterEach(() => {
+			fs.__mockSetAccessDelay(0) // Reset any access delay
 		})
 	},
 	(_platform: string) => {
@@ -92,82 +92,17 @@
 				expect(env.expectationStatuses[EXP_copy0]).toMatchObject({
 					actualVersionHash: null,
 					statusInfo: {
-						status: /new|waiting/,
+						status: expect.stringMatching(/new|waiting/),
 						statusReason: {
-							tech: /not able to access file/i,
+							tech: expect.stringMatching(/not able to access file/i),
 						},
 					},
 				})
-			}, env.WAIT_JOB_TIME)
+			}, env.WAIT_JOB_TIME_SAFE)
 
 			expect(env.containerStatuses[TARGET0].packages[PACKAGE0].packageStatus?.status).toEqual(
 				ExpectedPackageStatusAPI.PackageContainerPackageStatusStatus.NOT_FOUND
 			)
-=======
-describe('Handle unhappy paths', () => {
-	let env: TestEnviromnent
-
-	beforeAll(async () => {
-		env = await prepareTestEnviromnent(false) // set to true to enable debug-logging
-		// Verify that the fs mock works:
-		expect(fs.lstat).toBeTruthy()
-		expect(fs.__mockReset).toBeTruthy()
-
-		jest.setTimeout(env.WAIT_JOB_TIME_SAFE * 10 + env.WAIT_SCAN_TIME * 2)
-	})
-	afterAll(() => {
-		env.terminate()
-	})
-
-	beforeEach(() => {
-		fs.__mockReset()
-		env.reset()
-		fs.__mockSetAccessDelay(0) // Reset any access delay
-	})
-	afterEach(() => {
-		fs.__mockSetAccessDelay(0) // Reset any access delay
-	})
-
-	test('Wait for non-existing local file', async () => {
-		fs.__mockSetDirectory('/sources/source0/')
-		fs.__mockSetDirectory('/targets/target0')
-		addCopyFileExpectation(
-			env,
-			'copy0',
-			[getLocalSource('source0', 'file0Source.mp4')],
-			[getLocalTarget('target0', 'file0Target.mp4')]
-		)
-
-		await waitUntil(() => {
-			// Expect the Expectation to be waiting:
-			expect(env.expectationStatuses['copy0']).toMatchObject({
-				actualVersionHash: null,
-				statusInfo: {
-					status: expect.stringMatching(/new|waiting/),
-					statusReason: {
-						tech: expect.stringMatching(/not able to access file/i),
-					},
-				},
-			})
-		}, env.WAIT_JOB_TIME_SAFE)
-
-		expect(env.containerStatuses['target0'].packages['package0'].packageStatus?.status).toEqual(
-			ExpectedPackageStatusAPI.PackageContainerPackageStatusStatus.NOT_FOUND
-		)
-
-		// Now the file suddenly pops up:
-		fs.__mockSetFile('/sources/source0/file0Source.mp4', 1234)
-
-		// Wait for the job to complete:
-		await waitUntil(() => {
-			// Expect the copy to have completed by now:
-			expect(env.containerStatuses['target0']).toBeTruthy()
-			expect(env.containerStatuses['target0'].packages['package0']).toBeTruthy()
-			expect(env.containerStatuses['target0'].packages['package0'].packageStatus?.status).toEqual(
-				ExpectedPackageStatusAPI.PackageContainerPackageStatusStatus.READY
-			)
-		}, env.WAIT_SCAN_TIME + env.ERROR_WAIT_TIME + env.WAIT_JOB_TIME_SAFE)
->>>>>>> f0c8547b
 
 			// Now the file suddenly pops up:
 			fs.__mockSetFile('/sources/source0/file0Source.mp4', 1234)
@@ -180,118 +115,25 @@
 				expect(env.containerStatuses[TARGET0].packages[PACKAGE0].packageStatus?.status).toEqual(
 					ExpectedPackageStatusAPI.PackageContainerPackageStatusStatus.READY
 				)
-			}, env.WAIT_SCAN_TIME + env.ERROR_WAIT_TIME + env.WAIT_JOB_TIME)
+			}, env.WAIT_SCAN_TIME + env.ERROR_WAIT_TIME + env.WAIT_JOB_TIME_SAFE)
 
 			expect(env.expectationStatuses[EXP_copy0].statusInfo.status).toEqual('fulfilled')
 			expect(await fsStat('/targets/target0/file0Target.mp4')).toMatchObject({
 				size: 1234,
 			})
 		})
-<<<<<<< HEAD
-		test.skip('Wait for non-existing network-shared, file', async () => {
-			// To be written
-=======
-	})
-	test('Slow responding file operations', async () => {
-		fs.__mockSetDirectory('/sources/source0/')
-		fs.__mockSetDirectory('/targets/target0')
-		fs.__mockSetFile('/sources/source0/file0Source.mp4', 1234)
-		fs.__mockSetAccessDelay(INNER_ACTION_TIMEOUT + 100) // Simulate a slow file operation
-
-		env.setLogFilterFunction((level, ...args) => {
-			const str = args.join(',')
-			// Suppress some logged warnings:
-			if (level === 'warn' && str.includes('checkPackageContainerWriteAccess')) return false
-			return true
-		})
-
-		addCopyFileExpectation(
-			env,
-			'copy0',
-			[getLocalSource('source0', 'file0Source.mp4')],
-			[getLocalTarget('target0', 'file0Target.mp4')]
-		)
-
-		await waitUntil(() => {
-			// Expect the Expectation to be waiting:
-			expect(env.expectationStatuses['copy0']).toMatchObject({
-				actualVersionHash: null,
-				statusInfo: {
-					// status: expect.stringMatching(/fulfilled/),
-					statusReason: {
-						tech: expect.stringMatching(/timeout.*checkPackageContainerWriteAccess.*Accessor.*/i),
-					},
-				},
-			})
-		}, INNER_ACTION_TIMEOUT + 100)
-	})
-	test.skip('Wait for non-existing network-shared, file', async () => {
-		// To be written
->>>>>>> f0c8547b
-
-			// Handle Drive-letters: Issue when when files aren't found? (Johan knows)
-
-			expect(1).toEqual(1)
-		})
-		test.skip('Wait for growing file', async () => {
-			// To be written
-			expect(1).toEqual(1)
-		})
-<<<<<<< HEAD
-		test.skip('Wait for non-existing file', async () => {
-			// To be written
-			expect(1).toEqual(1)
-		})
-		test('Wait for read access on source', async () => {
-			// No read access on source:
-			fs.__mockSetFile('/sources/source0/file0Source.mp4', 1234, {
-				accessRead: false,
-				accessWrite: false,
-=======
-
-		addCopyFileExpectation(
-			env,
-			'copy0',
-			[getLocalSource('source0', 'file0Source.mp4')],
-			[getLocalTarget('target0', 'file0Target.mp4')]
-		)
-
-		await waitUntil(() => {
-			// Expect the Expectation to be waiting:
-			expect(env.expectationStatuses['copy0']).toMatchObject({
-				actualVersionHash: null,
-				statusInfo: {
-					status: expect.stringMatching(/new|waiting/),
-					statusReason: {
-						tech: expect.stringMatching(/not able to access file/i),
-					},
-				},
-			})
-		}, env.WAIT_JOB_TIME_SAFE)
-
-		// Now the file can be read from:
-		fs.__mockSetFile('/sources/source0/file0Source.mp4', 1234)
-
-		await waitUntil(() => {
-			// Expect the Expectation to be waiting -> new:
-			expect(env.expectationStatuses['copy0']).toMatchObject({
-				actualVersionHash: null,
-				statusInfo: {
-					status: 'new',
-					statusReason: {
-						// user: expect.stringMatching(/asdf/i),
-						tech: expect.stringMatching(/Not able to write to container folder.*write access denied/i),
-					},
-				},
->>>>>>> f0c8547b
-			})
-
-			// No write access on target:
-			fs.__mockSetDirectory('/targets/target0', {
-				accessRead: true,
-				accessWrite: false,
-			})
-			// fs.__printAllFiles()
+		test('Slow responding file operations', async () => {
+			fs.__mockSetDirectory('/sources/source0/')
+			fs.__mockSetDirectory('/targets/target0')
+			fs.__mockSetFile('/sources/source0/file0Source.mp4', 1234)
+			fs.__mockSetAccessDelay(INNER_ACTION_TIMEOUT + 100) // Simulate a slow file operation
+
+			env.setLogFilterFunction((level, ...args) => {
+				const str = args.join(',')
+				// Suppress some logged warnings:
+				if (level === 'warn' && str.includes('checkPackageContainerWriteAccess')) return false
+				return true
+			})
 
 			addCopyFileExpectation(
 				env,
@@ -299,23 +141,67 @@
 				[getLocalSource(SOURCE0, 'file0Source.mp4')],
 				[getLocalTarget(TARGET0, 'file0Target.mp4')]
 			)
-<<<<<<< HEAD
-=======
-		}, env.WAIT_JOB_TIME_SAFE)
->>>>>>> f0c8547b
 
 			await waitUntil(() => {
 				// Expect the Expectation to be waiting:
 				expect(env.expectationStatuses[EXP_copy0]).toMatchObject({
 					actualVersionHash: null,
 					statusInfo: {
-						status: /new|waiting/,
+						// status: expect.stringMatching(/fulfilled/),
 						statusReason: {
-							tech: /not able to access file/i,
+							tech: expect.stringMatching(/timeout.*checkPackageContainerWriteAccess.*Accessor.*/i),
 						},
 					},
 				})
-			}, env.WAIT_JOB_TIME)
+			}, INNER_ACTION_TIMEOUT + 100)
+		})
+		test.skip('Wait for non-existing network-shared, file', async () => {
+			// To be written
+
+			// Handle Drive-letters: Issue when when files aren't found? (Johan knows)
+
+			expect(1).toEqual(1)
+		})
+		test.skip('Wait for growing file', async () => {
+			// To be written
+			expect(1).toEqual(1)
+		})
+		test.skip('Wait for non-existing file', async () => {
+			// To be written
+			expect(1).toEqual(1)
+		})
+		test('Wait for read access on source', async () => {
+			// No read access on source:
+			fs.__mockSetFile('/sources/source0/file0Source.mp4', 1234, {
+				accessRead: false,
+				accessWrite: false,
+			})
+
+			// No write access on target:
+			fs.__mockSetDirectory('/targets/target0', {
+				accessRead: true,
+				accessWrite: false,
+			})
+
+			addCopyFileExpectation(
+				env,
+				EXP_copy0,
+				[getLocalSource(SOURCE0, 'file0Source.mp4')],
+				[getLocalTarget(TARGET0, 'file0Target.mp4')]
+			)
+
+			await waitUntil(() => {
+				// Expect the Expectation to be waiting:
+				expect(env.expectationStatuses[EXP_copy0]).toMatchObject({
+					actualVersionHash: null,
+					statusInfo: {
+						status: expect.stringMatching(/new|waiting/),
+						statusReason: {
+							tech: expect.stringMatching(/not able to access file/i),
+						},
+					},
+				})
+			}, env.WAIT_JOB_TIME_SAFE)
 
 			// Now the file can be read from:
 			fs.__mockSetFile('/sources/source0/file0Source.mp4', 1234)
@@ -323,13 +209,13 @@
 			await waitTime(env.WAIT_SCAN_TIME)
 
 			await waitUntil(() => {
-				// Expect the Expectation to be waiting:
+				// Expect the Expectation to be waiting -> new:
 				expect(env.expectationStatuses[EXP_copy0]).toMatchObject({
 					actualVersionHash: null,
 					statusInfo: {
 						status: 'new',
 						statusReason: {
-							tech: /not able to access target/i,
+							tech: expect.stringMatching(/Not able to write to container folder.*write access denied/i),
 						},
 					},
 				})
@@ -348,7 +234,7 @@
 				expect(env.containerStatuses[TARGET0].packages[PACKAGE0].packageStatus?.status).toEqual(
 					ExpectedPackageStatusAPI.PackageContainerPackageStatusStatus.READY
 				)
-			}, env.WAIT_JOB_TIME)
+			}, env.WAIT_JOB_TIME_SAFE)
 
 			expect(env.expectationStatuses[EXP_copy0].statusInfo.status).toEqual('fulfilled')
 			expect(await fsStat('/targets/target0/file0Target.mp4')).toMatchObject({
@@ -372,7 +258,6 @@
 			// Expectation is aborted while work-in-progress
 			// Expectation is aborted after fulfilled
 
-<<<<<<< HEAD
 			// To be written
 			expect(1).toEqual(1)
 		})
@@ -380,53 +265,10 @@
 			// Expectation is restarted while waiting for a file
 			// Expectation is restarted while work-in-progress
 			// Expectation is restarted after fulfilled
-=======
-		fs.__emitter().once('copyFile', listenToCopyFile)
-
-		env.setLogFilterFunction((level, ...args) => {
-			const str = args.join(',')
-			// Suppress some logged warnings:
-			if (level === 'warn' && str.includes('stalled, restarting')) return false
-			if (level === 'error' && str.includes('cancelling timed out work')) return false
-			return true
-		})
-
-		addCopyFileExpectation(
-			env,
-			'copy0',
-			[getLocalSource('source0', 'file0Source.mp4')],
-			[getLocalTarget('target0', 'file0Target.mp4')]
-		)
-
-		await waitTime(env.WAIT_JOB_TIME)
-		// Expect the Expectation to be still working
-		// (the worker has crashed, but expectationManger hasn't noticed yet)
-		expect(env.expectationStatuses['copy0'].statusInfo.status).toEqual('working')
-		expect(listenToCopyFile).toHaveBeenCalledTimes(1)
-
-		// Wait until the work have been aborted, and restarted:
-		await waitUntil(() => {
-			expect(env.expectationStatuses['copy0'].statusInfo.status).toEqual(expect.stringMatching(/new|waiting/))
-		}, env.WORK_TIMEOUT_TIME + env.WAIT_JOB_TIME_SAFE)
-
-		// Add another worker:
-		env.addWorker()
-
-		// Expect the copy to have completed:
-		await waitUntil(() => {
-			expect(env.expectationStatuses['copy0'].statusInfo.status).toEqual('fulfilled')
-			expect(env.containerStatuses['target0']).toBeTruthy()
-			expect(env.containerStatuses['target0'].packages['package0']).toBeTruthy()
-			expect(env.containerStatuses['target0'].packages['package0'].packageStatus?.status).toEqual(
-				ExpectedPackageStatusAPI.PackageContainerPackageStatusStatus.READY
-			)
-		}, env.WAIT_SCAN_TIME)
->>>>>>> f0c8547b
-
-			// To be written
-			expect(1).toEqual(1)
-		})
-<<<<<<< HEAD
+
+			// To be written
+			expect(1).toEqual(1)
+		})
 		test('A worker crashes', async () => {
 			// A worker crashes while expectation waiting for a file
 			// A worker crashes while expectation work-in-progress
@@ -441,50 +283,16 @@
 				killedWorker = env.workerAgents[0]
 				killedWorker.terminate()
 			})
-=======
-		fs.__emitter().once('copyFile', listenToCopyFile)
-
-		env.setLogFilterFunction((level, ...args) => {
-			const str = args.join(',')
-			// Suppress some logged warnings:
-			if (level === 'warn' && str.includes('stalled, restarting')) return false
-			if (level === 'warn' && str.includes('Cancelling job')) return false
-			return true
-		})
-
-		addCopyFileExpectation(
-			env,
-			'copy0',
-			[getLocalSource('source0', 'file0Source.mp4')],
-			[getLocalTarget('target0', 'file0Target.mp4')]
-		)
-
-		await waitTime(env.WAIT_JOB_TIME)
-		// Expect the Expectation to be still working
-		// (the job is timing out, but expectationManger hasn't noticed yet)
-		expect(env.expectationStatuses['copy0'].statusInfo.status).toEqual('working')
-		expect(listenToCopyFile).toHaveBeenCalledTimes(1)
-		expect(hasIntercepted).toBe(1)
-
-		// Wait for the work to be aborted, and restarted:
-		await waitUntil(() => {
-			expect(env.expectationStatuses['copy0'].statusInfo.status).toEqual(
-				expect.stringMatching(/new|waiting|ready|fulfilled/)
-			)
-		}, env.WORK_TIMEOUT_TIME + env.WAIT_JOB_TIME_SAFE)
-
-		// Wait for the copy to complete:
-		await waitUntil(() => {
-			expect(env.expectationStatuses['copy0'].statusInfo.status).toEqual('fulfilled')
-			expect(env.containerStatuses['target0']).toBeTruthy()
-			expect(env.containerStatuses['target0'].packages['package0']).toBeTruthy()
-			expect(env.containerStatuses['target0'].packages['package0'].packageStatus?.status).toEqual(
-				ExpectedPackageStatusAPI.PackageContainerPackageStatusStatus.READY
-			)
-		}, env.WAIT_SCAN_TIME)
->>>>>>> f0c8547b
 
 			fs.__emitter().once('copyFile', listenToCopyFile)
+
+			env.setLogFilterFunction((level, ...args) => {
+				const str = args.join(',')
+				// Suppress some logged warnings:
+				if (level === 'warn' && str.includes('stalled, restarting')) return false
+				if (level === 'error' && str.includes('cancelling timed out work')) return false
+				return true
+			})
 
 			addCopyFileExpectation(
 				env,
@@ -504,7 +312,7 @@
 				expect(env.expectationStatuses[EXP_copy0].statusInfo.status).toEqual(
 					expect.stringMatching(/new|waiting/)
 				)
-			}, env.WORK_TIMEOUT_TIME + env.WAIT_JOB_TIME)
+			}, env.WORK_TIMEOUT_TIME + env.WAIT_JOB_TIME_SAFE)
 
 			// Add another worker:
 			env.addWorker()
@@ -548,7 +356,14 @@
 			})
 			fs.__emitter().once('copyFile', listenToCopyFile)
 
-<<<<<<< HEAD
+			env.setLogFilterFunction((level, ...args) => {
+				const str = args.join(',')
+				// Suppress some logged warnings:
+				if (level === 'warn' && str.includes('stalled, restarting')) return false
+				if (level === 'warn' && str.includes('Cancelling job')) return false
+				return true
+			})
+
 			addCopyFileExpectation(
 				env,
 				EXP_copy0,
@@ -568,7 +383,7 @@
 				expect(env.expectationStatuses[EXP_copy0].statusInfo.status).toEqual(
 					expect.stringMatching(/new|waiting|ready|fulfilled/)
 				)
-			}, env.WORK_TIMEOUT_TIME + env.WAIT_JOB_TIME)
+			}, env.WORK_TIMEOUT_TIME + env.WAIT_JOB_TIME_SAFE)
 
 			// Wait for the copy to complete:
 			await waitUntil(() => {
@@ -585,31 +400,6 @@
 
 			// clean up:
 			deferredCallbacks.forEach((cb) => cb())
-=======
-		// Wait for the job to complete:
-		await waitUntil(() => {
-			expect(env.containerStatuses['target0']).toBeTruthy()
-			expect(env.containerStatuses['target0'].packages['package0']).toBeTruthy()
-			expect(env.containerStatuses['target0'].packages['package0'].packageStatus?.status).toEqual(
-				ExpectedPackageStatusAPI.PackageContainerPackageStatusStatus.READY
-			)
-		}, env.WAIT_JOB_TIME_SAFE)
-		await waitUntil(() => {
-			expect(env.containerStatuses['target1']).toBeTruthy()
-			expect(env.containerStatuses['target1'].packages['package0']).toBeTruthy()
-			expect(env.containerStatuses['target1'].packages['package0'].packageStatus?.status).toEqual(
-				ExpectedPackageStatusAPI.PackageContainerPackageStatusStatus.READY
-			)
-		}, env.WAIT_JOB_TIME_SAFE)
-
-		// Check that step 1 and 2 fullfills:
-		expect(env.expectationStatuses['step1'].statusInfo.status).toEqual('fulfilled')
-		expect(env.expectationStatuses['step2'].statusInfo.status).toEqual('fulfilled')
-
-		expect(await fsExists('/targets/target0/myFolder/file0Target.mp4')).toBe(true)
-		expect(await fsStat('/targets/target0/myFolder/file0Target.mp4')).toMatchObject({
-			size: 1234,
->>>>>>> f0c8547b
 		})
 		test.skip('One of the workers reply very slowly', async () => {
 			// The expectation should be picked up by one of the faster workers
@@ -688,19 +478,21 @@
 				expect(env.containerStatuses[TARGET0].packages[PACKAGE0].packageStatus?.status).toEqual(
 					ExpectedPackageStatusAPI.PackageContainerPackageStatusStatus.READY
 				)
-			}, env.WAIT_JOB_TIME)
+			}, env.WAIT_JOB_TIME_SAFE)
 			await waitUntil(() => {
 				expect(env.containerStatuses[TARGET1]).toBeTruthy()
 				expect(env.containerStatuses[TARGET1].packages[PACKAGE0]).toBeTruthy()
 				expect(env.containerStatuses[TARGET1].packages[PACKAGE0].packageStatus?.status).toEqual(
 					ExpectedPackageStatusAPI.PackageContainerPackageStatusStatus.READY
 				)
-			}, env.WAIT_JOB_TIME)
-
-			// Check that step 1 and 2 fullfills:
+			}, env.WAIT_JOB_TIME_SAFE)
+
+			// Check that step 1 and 2 fulfills:
 			expect(env.expectationStatuses[STEP1].statusInfo.status).toEqual('fulfilled')
 			expect(env.expectationStatuses[STEP2].statusInfo.status).toEqual('fulfilled')
 
+			expect(await fsExists('/targets/target0/myFolder/file0Target.mp4')).toBe(true)
+
 			expect(await fsStat('/targets/target0/myFolder/file0Target.mp4')).toMatchObject({
 				size: 1234,
 			})
@@ -708,7 +500,6 @@
 				size: 1234,
 			})
 
-<<<<<<< HEAD
 			// Now A is removed, so step 1 should be un-fulfilled
 			fs.__mockDeleteFile('/sources/source0/file0Source.mp4')
 
@@ -718,13 +509,13 @@
 				expect(env.containerStatuses[TARGET0].packages[PACKAGE0].packageStatus?.status).toEqual(
 					ExpectedPackageStatusAPI.PackageContainerPackageStatusStatus.NOT_FOUND
 				)
-			}, env.WAIT_JOB_TIME)
+			}, env.WAIT_JOB_TIME_SAFE)
 
 			// Step 2 should be un-fulfilled, since it depends on step 1.
 			await waitUntil(() => {
 				expect(env.expectationStatuses[STEP1].statusInfo.status).toMatch(/waiting|new/)
 				expect(env.expectationStatuses[STEP2].statusInfo.status).toMatch(/waiting|new/)
-			}, env.WAIT_JOB_TIME)
+			}, env.WAIT_JOB_TIME_SAFE)
 
 			// The step1-copied file should remain, since removePackageOnUnFulfill is not set
 			expect(await fsExists('/targets/target0/myFolder/file0Target.mp4')).toBe(true)
@@ -738,41 +529,10 @@
 			await waitUntil(() => {
 				expect(env.expectationStatuses[STEP1].statusInfo.status).toBe('fulfilled')
 				expect(env.expectationStatuses[STEP2].statusInfo.status).toBe('fulfilled')
-			}, env.WAIT_JOB_TIME)
+			}, env.WAIT_JOB_TIME_SAFE)
 		})
 	}
 )
-=======
-		// Wait for the step 1 to pick up on the change:
-		await waitUntil(() => {
-			expect(env.expectationStatuses['step1'].statusInfo.status).toMatch(/waiting|new/)
-			expect(env.containerStatuses['target0'].packages['package0'].packageStatus?.status).toEqual(
-				ExpectedPackageStatusAPI.PackageContainerPackageStatusStatus.NOT_FOUND
-			)
-		}, env.WAIT_JOB_TIME_SAFE)
-
-		// Step 2 should be un-fullfilled, since it depends on step 1.
-		await waitUntil(() => {
-			expect(env.expectationStatuses['step1'].statusInfo.status).toMatch(/waiting|new/)
-			expect(env.expectationStatuses['step2'].statusInfo.status).toMatch(/waiting|new/)
-		}, env.WAIT_JOB_TIME_SAFE)
-
-		// The step1-copied file should remain, since removePackageOnUnFulfill is not set
-		expect(await fsExists('/targets/target0/myFolder/file0Target.mp4')).toBe(true)
-		// The step2-copied file should be removed, since removePackageOnUnFulfill is true
-		expect(await fsExists('/targets/target1/myFolder/file0Target.mp4')).toBe(false)
-
-		// Source file shows up again:
-		fs.__mockSetFile('/sources/source0/file0Source.mp4', 1234)
-
-		// Now, both steps should fulfill again:
-		await waitUntil(() => {
-			expect(env.expectationStatuses['step1'].statusInfo.status).toBe('fulfilled')
-			expect(env.expectationStatuses['step2'].statusInfo.status).toBe('fulfilled')
-		}, env.WAIT_JOB_TIME_SAFE)
-	})
-})
->>>>>>> f0c8547b
 function addCopyFileExpectation(
 	env: TestEnviromnent,
 	expectationId: ExpectationId,
