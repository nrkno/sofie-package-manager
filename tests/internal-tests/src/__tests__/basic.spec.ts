--- conflicted
+++ resolved
@@ -243,66 +243,54 @@
 			// To be written
 			expect(1).toEqual(1)
 		})
-<<<<<<< HEAD
+		test('Be able to copy JSON Data from local file to Core', async () => {
+			fs.__mockSetFile('/sources/source0/myData0.json', 1234)
+
+			env.expectationManager.updateExpectations({
+				[EXP_copy0]: literal<Expectation.JsonDataCopy>({
+					id: EXP_copy0,
+					priority: 0,
+					managerId: MANAGER0,
+					fromPackages: [{ id: PACKAGE0, expectedContentVersionHash: 'abcd1234' }],
+					type: Expectation.Type.JSON_DATA_COPY,
+					statusReport: {
+						label: `Copy json data`,
+						description: `test`,
+						sendReport: false,
+					},
+					startRequirement: {
+						sources: [
+							getLocalSource(
+								SOURCE0,
+								'myData0.json'
+							) as Expectation.SpecificPackageContainerOnPackage.JSONDataSource,
+						],
+					},
+					endRequirement: {
+						targets: [
+							getCorePackageInfoTarget(
+								TARGET1
+							) as Expectation.SpecificPackageContainerOnPackage.JSONDataTarget,
+						],
+						content: {},
+						version: { type: Expectation.Version.Type.JSON_DATA },
+					},
+					workOptions: {},
+				}),
+			})
+
+			// Wait for the job to complete:
+			await waitUntil(() => {
+				expect(env.containerStatuses[TARGET1]).toBeTruthy()
+				expect(env.containerStatuses[TARGET1].packages[PACKAGE0]).toBeTruthy()
+				expect(env.containerStatuses[TARGET1].packages[PACKAGE0].packageStatus?.status).toEqual(
+					ExpectedPackageStatusAPI.PackageContainerPackageStatusStatus.READY
+				)
+			}, env.WAIT_JOB_TIME)
+
+			expect(env.expectationStatuses[EXP_copy0].statusInfo.status).toEqual('fulfilled')
+		})
 	}
 )
-=======
-	})
-	test.skip('Be able to copy local file to http', async () => {
-		// To be written
-		expect(1).toEqual(1)
-	})
-	test.skip('Be able to handle 1000 expectations', async () => {
-		// To be written
-		expect(1).toEqual(1)
-	})
-	test.skip('Media file preview from local to file share', async () => {
-		// To be written
-		expect(1).toEqual(1)
-	})
-	test.skip('Media file preview from local to file share', async () => {
-		// To be written
-		expect(1).toEqual(1)
-	})
-	test('Be able to copy JSON Data from local file to Core', async () => {
-		fs.__mockSetFile('/sources/source0/myData0.json', 1234)
-
-		env.expectationManager.updateExpectations({
-			copy0: literal<Expectation.JsonDataCopy>({
-				id: 'copy0',
-				priority: 0,
-				managerId: 'manager0',
-				fromPackages: [{ id: 'package0', expectedContentVersionHash: 'abcd1234' }],
-				type: Expectation.Type.JSON_DATA_COPY,
-				statusReport: {
-					label: `Copy json data`,
-					description: `test`,
-					sendReport: false,
-				},
-				startRequirement: {
-					sources: [getLocalSource('source0', 'myData0.json')],
-				},
-				endRequirement: {
-					targets: [getCorePackageInfoTarget('target1')],
-					content: {},
-					version: { type: Expectation.Version.Type.JSON_DATA },
-				},
-				workOptions: {},
-			}),
-		})
-
-		// Wait for the job to complete:
-		await waitUntil(() => {
-			expect(env.containerStatuses['target1']).toBeTruthy()
-			expect(env.containerStatuses['target1'].packages['package0']).toBeTruthy()
-			expect(env.containerStatuses['target1'].packages['package0'].packageStatus?.status).toEqual(
-				ExpectedPackageStatusAPI.PackageContainerPackageStatusStatus.READY
-			)
-		}, env.WAIT_JOB_TIME)
-
-		expect(env.expectationStatuses['copy0'].statusInfo.status).toEqual('fulfilled')
-	})
-})
->>>>>>> 484a832b
 
 export {} // Just to get rid of a "not a module" warning