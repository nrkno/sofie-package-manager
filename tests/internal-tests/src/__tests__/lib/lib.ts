import { startTimer } from '@sofie-package-manager/api'

export function waitTime(ms: number): Promise<void> {
	return new Promise((resolve) => setTimeout(resolve, ms))
}
/**
 * Executes {expectFcn} intermittently until it doesn't throw anymore.
 * Waits up to {maxWaitTime} ms, then throws the latest error.
 * Useful in unit-tests as a way to wait until a predicate is fulfilled.
 */
export async function waitUntil(expectFcn: () => void, maxWaitTime: number): Promise<void> {
<<<<<<< HEAD
	const timer = startTimer()
=======
	const previousErrors: string[] = []

	const startTime = Date.now()
>>>>>>> 52043c03
	while (true) {
		await waitTime(100)
		try {
			expectFcn()
			return
		} catch (err) {
<<<<<<< HEAD
			let waitedTime = timer.get()
			if (waitedTime > maxWaitTime) {
				console.log(`waitUntil: waited for ${waitedTime} ms, giving up (maxWaitTime: ${maxWaitTime}).`)
=======
			const errorStr = `${err}`
			if (previousErrors.length) {
				const previousError = previousErrors[previousErrors.length - 1]
				if (errorStr !== previousError) {
					previousErrors.push(errorStr)
				}
			} else {
				previousErrors.push(errorStr)
			}

			let waitedTime = Date.now() - startTime
			if (waitedTime > maxWaitTime) {
				console.log(`Previous errors: \n${previousErrors.join('\n')}`)

>>>>>>> 52043c03
				throw err
			}
			// else ignore error and try again later
		}
	}
}

export function describeForAllPlatforms(name: string, cbOnce: () => void, cbPerPlatform: (platform: string) => void) {
	describe(name, () => {
		cbOnce()
		let orgProcessPlatform: any
		const platforms = ['win32', 'darwin', 'linux']

		for (const platform of platforms) {
			describe(platform, () => {
				beforeAll(async () => {
					orgProcessPlatform = process.platform
					Object.defineProperty(process, 'platform', {
						value: 'darwin',
					})
				})
				afterAll(() => {
					Object.defineProperty(process, 'platform', {
						value: orgProcessPlatform,
					})
				})
				cbPerPlatform(platform)
			})
		}
	})
}<|MERGE_RESOLUTION|>--- conflicted
+++ resolved
@@ -9,24 +9,15 @@
  * Useful in unit-tests as a way to wait until a predicate is fulfilled.
  */
 export async function waitUntil(expectFcn: () => void, maxWaitTime: number): Promise<void> {
-<<<<<<< HEAD
 	const timer = startTimer()
-=======
 	const previousErrors: string[] = []
 
-	const startTime = Date.now()
->>>>>>> 52043c03
 	while (true) {
 		await waitTime(100)
 		try {
 			expectFcn()
 			return
 		} catch (err) {
-<<<<<<< HEAD
-			let waitedTime = timer.get()
-			if (waitedTime > maxWaitTime) {
-				console.log(`waitUntil: waited for ${waitedTime} ms, giving up (maxWaitTime: ${maxWaitTime}).`)
-=======
 			const errorStr = `${err}`
 			if (previousErrors.length) {
 				const previousError = previousErrors[previousErrors.length - 1]
@@ -37,11 +28,11 @@
 				previousErrors.push(errorStr)
 			}
 
-			let waitedTime = Date.now() - startTime
+			const waitedTime = timer.get()
 			if (waitedTime > maxWaitTime) {
+				console.log(`waitUntil: waited for ${waitedTime} ms, giving up (maxWaitTime: ${maxWaitTime}).`)
 				console.log(`Previous errors: \n${previousErrors.join('\n')}`)
 
->>>>>>> 52043c03
 				throw err
 			}
 			// else ignore error and try again later
