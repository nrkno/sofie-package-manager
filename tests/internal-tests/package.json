{
    "name": "@tests/internal-tests",
<<<<<<< HEAD
    "version": "1.50.0-alpha.1",
=======
    "version": "1.42.1",
>>>>>>> c24e2a04
    "description": "Internal tests",
    "private": true,
    "scripts": {
        "__build": "yarn rimraf dist && yarn build:main",
        "build:main": "tsc -p tsconfig.json",
        "test": "jest --runInBand --forceExit"
    },
    "devDependencies": {
        "deep-extend": "^0.6.0",
        "nexe": "^3.3.7",
        "tv-automation-quantel-gateway-client": "^3.1.7"
    },
    "dependencies": {
<<<<<<< HEAD
        "@http-server/generic": "1.50.0-alpha.1",
        "@package-manager/generic": "1.50.0-alpha.0",
        "@sofie-package-manager/api": "1.50.0-alpha.0",
        "@sofie-package-manager/expectation-manager": "1.50.0-alpha.0",
        "@sofie-package-manager/worker": "1.50.0-alpha.0",
        "@sofie-package-manager/workforce": "1.50.0-alpha.0",
=======
        "@http-server/generic": "1.42.1",
        "@package-manager/generic": "1.42.1",
        "@sofie-package-manager/api": "1.42.1",
        "@sofie-package-manager/expectation-manager": "1.42.1",
        "@sofie-package-manager/worker": "1.42.1",
        "@sofie-package-manager/workforce": "1.42.1",
>>>>>>> c24e2a04
        "underscore": "^1.12.0",
        "windows-network-drive": "^4.0.1"
    },
    "prettier": "@sofie-automation/code-standard-preset/.prettierrc.json",
    "engines": {
        "node": ">=14.18.0"
    },
    "lint-staged": {
        "*.{js,css,json,md,scss}": [
            "prettier"
        ],
        "*.{ts,tsx}": [
            "eslint"
        ]
    }
}<|MERGE_RESOLUTION|>--- conflicted
+++ resolved
@@ -1,10 +1,6 @@
 {
     "name": "@tests/internal-tests",
-<<<<<<< HEAD
     "version": "1.50.0-alpha.1",
-=======
-    "version": "1.42.1",
->>>>>>> c24e2a04
     "description": "Internal tests",
     "private": true,
     "scripts": {
@@ -18,21 +14,12 @@
         "tv-automation-quantel-gateway-client": "^3.1.7"
     },
     "dependencies": {
-<<<<<<< HEAD
         "@http-server/generic": "1.50.0-alpha.1",
         "@package-manager/generic": "1.50.0-alpha.0",
         "@sofie-package-manager/api": "1.50.0-alpha.0",
         "@sofie-package-manager/expectation-manager": "1.50.0-alpha.0",
         "@sofie-package-manager/worker": "1.50.0-alpha.0",
         "@sofie-package-manager/workforce": "1.50.0-alpha.0",
-=======
-        "@http-server/generic": "1.42.1",
-        "@package-manager/generic": "1.42.1",
-        "@sofie-package-manager/api": "1.42.1",
-        "@sofie-package-manager/expectation-manager": "1.42.1",
-        "@sofie-package-manager/worker": "1.42.1",
-        "@sofie-package-manager/workforce": "1.42.1",
->>>>>>> c24e2a04
         "underscore": "^1.12.0",
         "windows-network-drive": "^4.0.1"
     },
