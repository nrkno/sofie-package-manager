{
    "name": "@tests/internal-tests",
    "version": "1.42.0-alpha.1",
    "description": "Internal tests",
    "private": true,
    "scripts": {
        "__build": "yarn rimraf dist && yarn build:main",
        "build:main": "tsc -p tsconfig.json",
        "test": "jest --runInBand --forceExit"
    },
    "devDependencies": {
        "deep-extend": "^0.6.0",
        "nexe": "^3.3.7",
        "tv-automation-quantel-gateway-client": "^2.0.2"
    },
    "dependencies": {
<<<<<<< HEAD
        "@http-server/generic": "1.42.0-alpha.0",
        "@package-manager/generic": "1.42.0-alpha.1",
        "@sofie-package-manager/api": "1.42.0-alpha.0",
        "@sofie-package-manager/expectation-manager": "1.42.0-alpha.1",
        "@sofie-package-manager/worker": "1.42.0-alpha.1",
        "@sofie-package-manager/workforce": "1.42.0-alpha.0",
        "underscore": "^1.12.0"
=======
        "@http-server/generic": "1.41.0",
        "@package-manager/generic": "1.41.0",
        "@sofie-package-manager/api": "1.41.0",
        "@sofie-package-manager/expectation-manager": "1.41.0",
        "@sofie-package-manager/worker": "1.41.0",
        "@sofie-package-manager/workforce": "1.41.0",
        "underscore": "^1.12.0",
        "windows-network-drive": "^4.0.1"
>>>>>>> ce85e109
    },
    "prettier": "@sofie-automation/code-standard-preset/.prettierrc.json",
    "engines": {
        "node": ">=14.18.0"
    },
    "lint-staged": {
        "*.{js,css,json,md,scss}": [
            "prettier"
        ],
        "*.{ts,tsx}": [
            "eslint"
        ]
    }
}<|MERGE_RESOLUTION|>--- conflicted
+++ resolved
@@ -14,24 +14,14 @@
         "tv-automation-quantel-gateway-client": "^2.0.2"
     },
     "dependencies": {
-<<<<<<< HEAD
         "@http-server/generic": "1.42.0-alpha.0",
         "@package-manager/generic": "1.42.0-alpha.1",
         "@sofie-package-manager/api": "1.42.0-alpha.0",
         "@sofie-package-manager/expectation-manager": "1.42.0-alpha.1",
         "@sofie-package-manager/worker": "1.42.0-alpha.1",
         "@sofie-package-manager/workforce": "1.42.0-alpha.0",
+        "windows-network-drive": "^4.0.1",
         "underscore": "^1.12.0"
-=======
-        "@http-server/generic": "1.41.0",
-        "@package-manager/generic": "1.41.0",
-        "@sofie-package-manager/api": "1.41.0",
-        "@sofie-package-manager/expectation-manager": "1.41.0",
-        "@sofie-package-manager/worker": "1.41.0",
-        "@sofie-package-manager/workforce": "1.41.0",
-        "underscore": "^1.12.0",
-        "windows-network-drive": "^4.0.1"
->>>>>>> ce85e109
     },
     "prettier": "@sofie-automation/code-standard-preset/.prettierrc.json",
     "engines": {
