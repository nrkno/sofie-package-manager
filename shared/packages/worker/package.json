--- conflicted
+++ resolved
@@ -1,21 +1,13 @@
 {
     "name": "@sofie-package-manager/worker",
-<<<<<<< HEAD
     "version": "1.50.0-alpha.9",
-=======
-    "version": "1.43.2",
->>>>>>> 03aca9f1
     "main": "dist/index.js",
     "types": "dist/index.d.ts",
     "license": "MIT",
     "scripts": {
         "build": "yarn rimraf dist && yarn build:main",
         "build:main": "tsc -p tsconfig.json",
-<<<<<<< HEAD
-        "test": "jest"
-=======
         "test": "jest --runInBand"
->>>>>>> 03aca9f1
     },
     "engines": {
         "node": ">=14.18.0"
@@ -26,21 +18,13 @@
     "devDependencies": {
         "@types/deep-diff": "^1.0.0",
         "@types/node-fetch": "^2.5.8",
-<<<<<<< HEAD
+        "@types/proper-lockfile": "^4.1.4",
         "@types/tmp": "~0.2.2",
         "jest-mock-extended": "^3.0.5"
     },
     "dependencies": {
         "@parcel/watcher": "^2.3.0",
         "@sofie-package-manager/api": "1.50.0-alpha.8",
-=======
-        "@types/proper-lockfile": "^4.1.4",
-        "@types/tmp": "~0.2.2"
-    },
-    "dependencies": {
-        "@parcel/watcher": "^2.3.0",
-        "@sofie-package-manager/api": "1.43.2",
->>>>>>> 03aca9f1
         "abort-controller": "^3.0.0",
         "atem-connection": "^3.2.0",
         "deep-diff": "^1.0.2",
