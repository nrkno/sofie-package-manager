{
    "name": "@shared/worker",
<<<<<<< HEAD
    "version": "1.1.0-alpha.0",
=======
    "version": "1.1.1",
>>>>>>> 6f62d584
    "main": "dist/index.js",
    "types": "dist/index.d.ts",
    "license": "MIT",
    "scripts": {
        "build": "rimraf dist && yarn build:main",
        "build:main": "tsc -p tsconfig.json",
        "__test": "jest",
        "precommit": "lint-staged"
    },
    "engines": {
        "node": ">=12.20.0"
    },
    "devDependencies": {
        "@types/deep-diff": "^1.0.0",
        "@types/node-fetch": "^2.5.8",
        "lint-staged": "^7.2.0"
    },
    "dependencies": {
<<<<<<< HEAD
        "@shared/api": "^1.1.0-alpha.0",
=======
        "@shared/api": "^1.1.1",
>>>>>>> 6f62d584
        "abort-controller": "^3.0.0",
        "chokidar": "^3.5.1",
        "deep-diff": "^1.0.2",
        "form-data": "^4.0.0",
        "node-fetch": "^2.6.1",
        "tv-automation-quantel-gateway-client": "^2.0.2",
        "windows-network-drive": "^3.0.1",
        "xml-js": "^1.6.11"
    },
    "peerDependencies": {
        "@sofie-automation/blueprints-integration": "*"
    },
    "prettier": "@sofie-automation/code-standard-preset/.prettierrc.json",
    "lint-staged": {
        "*.{js,css,json,md,scss}": [
            "prettier"
        ],
        "*.{ts,tsx}": [
            "eslint"
        ]
    }
}<|MERGE_RESOLUTION|>--- conflicted
+++ resolved
@@ -1,10 +1,6 @@
 {
     "name": "@shared/worker",
-<<<<<<< HEAD
-    "version": "1.1.0-alpha.0",
-=======
     "version": "1.1.1",
->>>>>>> 6f62d584
     "main": "dist/index.js",
     "types": "dist/index.d.ts",
     "license": "MIT",
@@ -23,11 +19,7 @@
         "lint-staged": "^7.2.0"
     },
     "dependencies": {
-<<<<<<< HEAD
-        "@shared/api": "^1.1.0-alpha.0",
-=======
         "@shared/api": "^1.1.1",
->>>>>>> 6f62d584
         "abort-controller": "^3.0.0",
         "chokidar": "^3.5.1",
         "deep-diff": "^1.0.2",
