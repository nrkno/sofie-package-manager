{
    "name": "@sofie-package-manager/worker",
<<<<<<< HEAD
    "version": "1.50.0-alpha.7",
=======
    "version": "1.43.0-alpha.2",
>>>>>>> 484a832b
    "main": "dist/index.js",
    "types": "dist/index.d.ts",
    "license": "MIT",
    "scripts": {
        "build": "yarn rimraf dist && yarn build:main",
        "build:main": "tsc -p tsconfig.json",
        "__test": "jest"
    },
    "engines": {
        "node": ">=14.18.0"
    },
    "peerDependencies": {
        "@sofie-automation/shared-lib": "*"
    },
    "devDependencies": {
        "@types/deep-diff": "^1.0.0",
        "@types/node-fetch": "^2.5.8",
        "@types/tmp": "~0.2.2"
    },
    "dependencies": {
        "@parcel/watcher": "^2.3.0",
<<<<<<< HEAD
        "@sofie-package-manager/api": "1.50.0-alpha.7",
=======
        "@sofie-package-manager/api": "1.43.0-alpha.0",
>>>>>>> 484a832b
        "abort-controller": "^3.0.0",
        "atem-connection": "^3.2.0",
        "deep-diff": "^1.0.2",
        "form-data": "^4.0.0",
        "mkdirp": "^2.1.3",
        "node-fetch": "^2.6.1",
        "tmp": "~0.2.1",
        "tv-automation-quantel-gateway-client": "3.1.7",
        "windows-network-drive": "^4.0.1",
        "xml-js": "^1.6.11"
    },
    "prettier": "@sofie-automation/code-standard-preset/.prettierrc.json",
    "lint-staged": {
        "*.{js,css,json,md,scss}": [
            "prettier"
        ],
        "*.{ts,tsx}": [
            "eslint"
        ]
    }
}<|MERGE_RESOLUTION|>--- conflicted
+++ resolved
@@ -1,10 +1,6 @@
 {
     "name": "@sofie-package-manager/worker",
-<<<<<<< HEAD
     "version": "1.50.0-alpha.7",
-=======
-    "version": "1.43.0-alpha.2",
->>>>>>> 484a832b
     "main": "dist/index.js",
     "types": "dist/index.d.ts",
     "license": "MIT",
@@ -26,11 +22,7 @@
     },
     "dependencies": {
         "@parcel/watcher": "^2.3.0",
-<<<<<<< HEAD
         "@sofie-package-manager/api": "1.50.0-alpha.7",
-=======
-        "@sofie-package-manager/api": "1.43.0-alpha.0",
->>>>>>> 484a832b
         "abort-controller": "^3.0.0",
         "atem-connection": "^3.2.0",
         "deep-diff": "^1.0.2",
