--- conflicted
+++ resolved
@@ -1,5 +1,4 @@
 {
-<<<<<<< HEAD
 	"name": "@sofie-package-manager/worker",
 	"version": "1.39.8-alpha.4",
 	"main": "dist/index.js",
@@ -34,9 +33,7 @@
 		"windows-network-drive": "^3.0.1",
 		"xml-js": "^1.6.11"
 	},
-	"peerDependencies": {
-		"@sofie-automation/blueprints-integration": "*"
-	},
+	"peerDependencies": {},
 	"prettier": "@sofie-automation/code-standard-preset/.prettierrc.json",
 	"lint-staged": {
 		"*.{js,css,json,md,scss}": [
@@ -46,50 +43,4 @@
 			"eslint"
 		]
 	}
-=======
-    "name": "@sofie-package-manager/worker",
-    "version": "1.39.7",
-    "main": "dist/index.js",
-    "types": "dist/index.d.ts",
-    "license": "MIT",
-    "scripts": {
-        "build": "rimraf dist && yarn build:main",
-        "build:main": "tsc -p tsconfig.json",
-        "__test": "jest",
-        "precommit": "lint-staged"
-    },
-    "engines": {
-        "node": ">=14.18.0"
-    },
-    "devDependencies": {
-        "@types/deep-diff": "^1.0.0",
-        "@types/node-fetch": "^2.5.8",
-        "@types/tmp": "~0.2.2",
-        "lint-staged": "^7.2.0"
-    },
-    "dependencies": {
-        "@sofie-package-manager/api": "1.39.2",
-        "abort-controller": "^3.0.0",
-        "atem-connection": "3.0.0-nightly-latest-20211125-222857-2b30eea.0",
-        "chokidar": "^3.5.1",
-        "deep-diff": "^1.0.2",
-        "form-data": "^4.0.0",
-        "mkdirp": "^1.0.4",
-        "node-fetch": "^2.6.1",
-        "tmp": "~0.2.1",
-        "tv-automation-quantel-gateway-client": "3.0.3",
-        "windows-network-drive": "^3.0.1",
-        "xml-js": "^1.6.11"
-    },
-    "peerDependencies": {},
-    "prettier": "@sofie-automation/code-standard-preset/.prettierrc.json",
-    "lint-staged": {
-        "*.{js,css,json,md,scss}": [
-            "prettier"
-        ],
-        "*.{ts,tsx}": [
-            "eslint"
-        ]
-    }
->>>>>>> 93a3619c
 }