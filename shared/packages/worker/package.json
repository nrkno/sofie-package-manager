{
    "name": "@sofie-package-manager/worker",
<<<<<<< HEAD
    "version": "1.50.0-alpha.0",
=======
    "version": "1.42.1",
>>>>>>> c24e2a04
    "main": "dist/index.js",
    "types": "dist/index.d.ts",
    "license": "MIT",
    "scripts": {
        "build": "yarn rimraf dist && yarn build:main",
        "build:main": "tsc -p tsconfig.json",
        "__test": "jest"
    },
    "engines": {
        "node": ">=14.18.0"
    },
    "devDependencies": {
        "@types/deep-diff": "^1.0.0",
        "@types/node-fetch": "^2.5.8",
        "@types/tmp": "~0.2.2"
    },
    "dependencies": {
<<<<<<< HEAD
        "@sofie-package-manager/api": "1.50.0-alpha.0",
=======
        "@sofie-package-manager/api": "1.42.1",
>>>>>>> c24e2a04
        "abort-controller": "^3.0.0",
        "atem-connection": "^3.2.0",
        "chokidar": "^3.5.1",
        "deep-diff": "^1.0.2",
        "form-data": "^4.0.0",
        "mkdirp": "^1.0.4",
        "node-fetch": "^2.6.1",
        "tmp": "~0.2.1",
        "tv-automation-quantel-gateway-client": "3.1.7",
        "windows-network-drive": "^4.0.1",
        "xml-js": "^1.6.11"
    },
    "prettier": "@sofie-automation/code-standard-preset/.prettierrc.json",
    "lint-staged": {
        "*.{js,css,json,md,scss}": [
            "prettier"
        ],
        "*.{ts,tsx}": [
            "eslint"
        ]
    }
}<|MERGE_RESOLUTION|>--- conflicted
+++ resolved
@@ -1,10 +1,6 @@
 {
     "name": "@sofie-package-manager/worker",
-<<<<<<< HEAD
     "version": "1.50.0-alpha.0",
-=======
-    "version": "1.42.1",
->>>>>>> c24e2a04
     "main": "dist/index.js",
     "types": "dist/index.d.ts",
     "license": "MIT",
@@ -22,11 +18,7 @@
         "@types/tmp": "~0.2.2"
     },
     "dependencies": {
-<<<<<<< HEAD
         "@sofie-package-manager/api": "1.50.0-alpha.0",
-=======
-        "@sofie-package-manager/api": "1.42.1",
->>>>>>> c24e2a04
         "abort-controller": "^3.0.0",
         "atem-connection": "^3.2.0",
         "chokidar": "^3.5.1",
