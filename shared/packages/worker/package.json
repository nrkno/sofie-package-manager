{
    "name": "@sofie-package-manager/worker",
    "version": "1.50.0-alpha.7",
    "main": "dist/index.js",
    "types": "dist/index.d.ts",
    "license": "MIT",
    "scripts": {
        "build": "yarn rimraf dist && yarn build:main",
        "build:main": "tsc -p tsconfig.json",
        "__test": "jest"
    },
    "engines": {
        "node": ">=14.18.0"
    },
    "peerDependencies": {
        "@sofie-automation/shared-lib": "*"
    },
    "devDependencies": {
        "@types/deep-diff": "^1.0.0",
        "@types/node-fetch": "^2.5.8",
        "@types/tmp": "~0.2.2"
    },
    "dependencies": {
<<<<<<< HEAD
        "@sofie-package-manager/api": "1.50.0-alpha.7",
=======
        "@parcel/watcher": "^2.3.0",
        "@sofie-package-manager/api": "1.42.1",
>>>>>>> 52043c03
        "abort-controller": "^3.0.0",
        "atem-connection": "^3.2.0",
        "deep-diff": "^1.0.2",
        "form-data": "^4.0.0",
        "mkdirp": "^1.0.4",
        "node-fetch": "^2.6.1",
        "tmp": "~0.2.1",
        "tv-automation-quantel-gateway-client": "3.1.7",
        "windows-network-drive": "^4.0.1",
        "xml-js": "^1.6.11"
    },
    "prettier": "@sofie-automation/code-standard-preset/.prettierrc.json",
    "lint-staged": {
        "*.{js,css,json,md,scss}": [
            "prettier"
        ],
        "*.{ts,tsx}": [
            "eslint"
        ]
    }
}<|MERGE_RESOLUTION|>--- conflicted
+++ resolved
@@ -21,12 +21,8 @@
         "@types/tmp": "~0.2.2"
     },
     "dependencies": {
-<<<<<<< HEAD
+        "@parcel/watcher": "^2.3.0",
         "@sofie-package-manager/api": "1.50.0-alpha.7",
-=======
-        "@parcel/watcher": "^2.3.0",
-        "@sofie-package-manager/api": "1.42.1",
->>>>>>> 52043c03
         "abort-controller": "^3.0.0",
         "atem-connection": "^3.2.0",
         "deep-diff": "^1.0.2",
