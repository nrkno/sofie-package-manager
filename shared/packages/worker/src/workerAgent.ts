import {
	StatusCode,
	ClientConnectionOptions,
	Expectation,
	ExpectationManagerWorkerAgent,
	ReturnTypeDoYouSupportExpectation,
	ReturnTypeIsExpectationFulfilled,
	ReturnTypeIsExpectationReadyToStartWorkingOn,
	ReturnTypeRemoveExpectation,
	WorkForceWorkerAgent,
	Hook,
	LoggerInstance,
	WorkerConfig,
	literal,
	PackageContainerExpectation,
	ReturnTypeDoYouSupportPackageContainer,
	ReturnTypeRunPackageContainerCronJob,
	ReturnTypeSetupPackageContainerMonitors,
	ReturnTypeDisposePackageContainerMonitors,
	LogLevel,
	APPCONTAINER_PING_TIME,
	MonitorProperties,
	Reason,
	stringifyError,
	WorkerStatusReport,
	setLogLevel,
	AppContainerWorkerAgent,
	deferGets,
	promiseTimeout,
	INNER_ACTION_TIMEOUT,
	protectString,
	ExpectationManagerId,
	MonitorId,
	PackageContainerId,
	WorkerAgentId,
	DataId,
	isProtectedString,
	WorkInProgressLocalId,
	objectEntries,
} from '@sofie-package-manager/api'

import { AppContainerAPI } from './appContainerApi'
import { CPUTracker } from './cpuTracker'
import { ExpectationManagerAPI } from './expectationManagerApi'
import { MonitorInProgress } from './worker/lib/monitorInProgress'
import { IWorkInProgress } from './worker/lib/workInProgress'
import { BaseWorker } from './worker/worker'
import { GenericWorker } from './worker/workers/genericWorker/genericWorker'
import { WorkforceAPI } from './workforceApi'

/** The WorkerAgent is a front for a Worker (@see GenericWorker).
 * It is intended to be the main class in its worker-process, and handles things like communication with the WorkForce or the Expectation-Manager
 */

export class WorkerAgent {
	private _worker: BaseWorker
	// private _busyMethodCount = 0
	private workforceAPI: WorkforceAPI
	private appContainerAPI: AppContainerAPI
	private _wipI = 0
	private currentJobs: CurrentJob[] = []
	public readonly id: WorkerAgentId
	private workForceConnectionOptions: ClientConnectionOptions
	private appContainerConnectionOptions: ClientConnectionOptions

	private expectationManagers: Map<
		ExpectationManagerId,
		{
			url: string
			api: ExpectationManagerAPI
		}
	> = new Map()
	private expectationManagerHooks: Map<
		ExpectationManagerId,
		Hook<ExpectationManagerWorkerAgent.ExpectationManager, ExpectationManagerWorkerAgent.WorkerAgent>
	> = new Map()
	private terminated = false
	private spinDownTime = 0
	private intervalCheckTimer: NodeJS.Timer | null = null
	private lastWorkTime = 0
	private activeMonitors: Map<PackageContainerId, Map<MonitorId, MonitorInProgress>> = new Map()
	private initWorkForceAPIPromise?: { resolve: () => void; reject: (reason?: any) => void }
	private initAppContainerAPIPromise?: { resolve: () => void; reject: (reason?: any) => void }
	private cpuTracker = new CPUTracker()
	private isOnlyForCriticalExpectations = false
	private logger: LoggerInstance

	private workerStorageDeferRead = deferGets(async (dataId: DataId) => {
		return this.appContainerAPI.workerStorageRead(dataId)
	})

	constructor(logger: LoggerInstance, private config: WorkerConfig) {
		this.logger = logger.category('WorkerAgent')
		this.id = config.worker.workerId

		this.workforceAPI = new WorkforceAPI(this.id, this.logger)
		this.workforceAPI.on('disconnected', () => {
			this.logger.warn('Worker: Workforce disconnected')
		})
		this.workforceAPI.on('connected', () => {
			this.logger.info('Worker: Workforce connected')

			Promise.resolve()
				.then(async () => {
					const list = await this.workforceAPI.getExpectationManagerList()
					if (!list.length) {
						this.logger.warn('Worker: List of expectationManagers is empty')
					}
					await this.updateListOfExpectationManagers(list)
				})
				.then(() => {
					this.initWorkForceAPIPromise?.resolve() // To finish the init() function
				})
				.catch((err) => {
					this.logger.error(`Worker: Error in async connected function: ${stringifyError(err)}`)
					this.initWorkForceAPIPromise?.reject(err)
				})
		})
		this.workforceAPI.on('error', (err) => {
			this.logger.error(`WorkerAgent: WorkforceAPI error event: ${stringifyError(err)}`)
		})

		this.appContainerAPI = new AppContainerAPI(this.id, this.logger)
		this.appContainerAPI.on('disconnected', () => {
			this.logger.warn('Worker: AppContainer disconnected')
		})
		this.appContainerAPI.on('connected', () => {
			this.logger.info('Worker: AppContainer connected')
			this.initAppContainerAPIPromise?.resolve() // To finish the init() function
		})
		this.appContainerAPI.on('error', (err) => {
			this.logger.error(`WorkerAgent: AppContainerAPI error event: ${stringifyError(err)}`)
		})

		this.workForceConnectionOptions = this.config.worker.workforceURL
			? {
					type: 'websocket',
					url: this.config.worker.workforceURL,
			  }
			: {
					type: 'internal',
			  }
		this.appContainerConnectionOptions = this.config.worker.appContainerURL
			? {
					type: 'websocket',
					url: this.config.worker.appContainerURL,
			  }
			: {
					type: 'internal',
			  }
		this.isOnlyForCriticalExpectations = this.config.worker.pickUpCriticalExpectationsOnly
		// Todo: Different types of workers:
		this._worker = new GenericWorker(
			this.logger,
			{
				location: {
					// todo: tmp:
					localComputerId: this.config.worker.resourceId,
					localNetworkIds: this.config.worker.networkIds,
				},
				config: this.config.worker,
				workerStorageRead: async (dataId: DataId) => {
					// return this.appContainerAPI.workerStorageRead(dataId)

					return this.workerStorageDeferRead(dataId, dataId)
				},
				workerStorageWrite: async (
					dataId: DataId,
					customTimeout: number | undefined,
					cb: (current: any | undefined) => Promise<any> | any
				) => {
					// First, aquire a lock to the data, so that noone else can read/write to it:
					const { lockId, current } = await this.appContainerAPI.workerStorageWriteLock(dataId, customTimeout)
					try {
						// Then, execute the callback:
						// const writeData = await Promise.resolve(cb(current))
						const writeData = await promiseTimeout(
							Promise.resolve(cb(current)),
							(customTimeout ?? INNER_ACTION_TIMEOUT) - 10,
							(timeoutDuration: number) => {
								return `workerStorageWrite function "${dataId}" didn't resolve in time (after ${timeoutDuration} ms)`
							}
						)
						// Finally, write the data:
						await this.appContainerAPI.workerStorageWrite(dataId, lockId, writeData)
					} catch (err) {
						// Better release the lock, to avoid it running into a timeout:
						this.appContainerAPI.workerStorageReleaseLock(dataId, lockId).catch((err2) => {
							this.logger.error(`Error releasing lock: ${stringifyError(err2)}`)
						})

						throw err
					}
				},
			},

			async (
				managerId: ExpectationManagerId,
				message: ExpectationManagerWorkerAgent.MessageFromWorkerPayload.Any
			) => {
				// Forward the message to the expectationManager:

				const manager = this.expectationManagers.get(managerId)
				if (!manager) throw new Error(`ExpectationManager "${managerId}" not found`)

				return manager.api.messageFromWorker(message)
			}
		)
	}
	async init(): Promise<void> {
		this.logger.info(`WorkerAgent.init: Initializing...`)

		await this._worker.init()

		// Connect to AppContainer
		if (this.appContainerConnectionOptions.type === 'websocket') {
			this.logger.info(`Worker: Connecting to AppContainer at "${this.appContainerConnectionOptions.url}"`)
		}
		const pAppContainer = new Promise<void>((resolve, reject) => {
			this.initAppContainerAPIPromise = { resolve, reject }
		})
		await this.appContainerAPI.init(this.appContainerConnectionOptions, {
			setLogLevel: async (logLevel: LogLevel) => this.setLogLevel(logLevel),
			_debugKill: async () => this._debugKill(),

			doYouSupportExpectation: async (exp: Expectation.Any) => this.doesWorkerSupportExpectation(exp),
			doYouSupportPackageContainer: async (packageContainer: PackageContainerExpectation) =>
				this.doesWorkerSupportPackageContainer(packageContainer),
			setSpinDownTime: async (spinDownTime: number) => this.setSpinDownTime(spinDownTime),
		})
		// Wait for this.appContainerAPI to be ready before continuing:
		await pAppContainer

		// Connect to WorkForce:
		if (this.workForceConnectionOptions.type === 'websocket') {
			this.logger.info(`Worker: Connecting to Workforce at "${this.workForceConnectionOptions.url}"`)
		}
		const pWorkForce = new Promise<void>((resolve, reject) => {
			this.initWorkForceAPIPromise = { resolve, reject }
		})
		await this.workforceAPI.init(this.workForceConnectionOptions, {
			setLogLevel: async (logLevel: LogLevel) => this.setLogLevel(logLevel),
			_debugKill: async () => this._debugKill(),
			_debugSendKillConnections: async () => this._debugSendKillConnections(),
			getStatusReport: async () => this.getStatusReport(),

			expectationManagerAvailable: async (id: ExpectationManagerId, url: string) =>
				this.expectationManagerAvailable(id, url),
			expectationManagerGone: async (id: ExpectationManagerId) => this.expectationManagerGone(id),
		})
		// Wait for this.workforceAPI to be ready before continuing:
		await pWorkForce

		this.IDidSomeWork()
	}
	terminate(): void {
		this.logger.info(`WorkerAgent.terminate: Terminating...`)

		this.terminated = true
		this.workforceAPI.terminate()

		for (const expectationManager of this.expectationManagers.values()) {
			expectationManager.api.terminate()
		}
		for (const currentJob of this.currentJobs) {
			if (currentJob.wipId) {
				this.cancelJob(currentJob).catch((error) => {
					this.logger.error(`WorkerAgent.terminate: Error in cancelJob: ${stringifyError(error)}`)
				})
			}
		}
		if (this.intervalCheckTimer) clearInterval(this.intervalCheckTimer)
		this.cpuTracker.terminate()
		this._worker.terminate()
	}
	/** Called when running in the same-process-mode */
	hookToWorkforce(hook: Hook<WorkForceWorkerAgent.WorkForce, WorkForceWorkerAgent.WorkerAgent>): void {
		this.workforceAPI.hook(hook)
	}
	hookToExpectationManager(
		managerId: ExpectationManagerId,
		hook: Hook<ExpectationManagerWorkerAgent.ExpectationManager, ExpectationManagerWorkerAgent.WorkerAgent>
	): void {
		this.expectationManagerHooks.set(managerId, hook)
	}
	hookToAppContainer(hook: Hook<AppContainerWorkerAgent.AppContainer, AppContainerWorkerAgent.WorkerAgent>): void {
		this.appContainerAPI.hook(hook)
	}

	/** Keep track of the promise retorned by fcn and when it's resolved, to determine how busy we are */
	// private async setBusy<T>(fcn: () => Promise<T>): Promise<T> {
	// 	this._busyMethodCount++
	// 	try {
	// 		const result = await fcn()
	// 		this._busyMethodCount--
	// 		return result
	// 	} catch (err) {
	// 		this._busyMethodCount--
	// 		throw err
	// 	}
	// }
	// isFree(): boolean {
	// 	return this._busyMethodCount === 0
	// }
<<<<<<< HEAD
	private async doesWorkerSupportExpectation(exp: Expectation.Any): Promise<ReturnTypeDoYouSupportExpectation> {
		this.IDidSomeWork()
		if (this.isOnlyForCriticalExpectations && !exp.workOptions.requiredForPlayout) {
			return {
				support: false,
				reason: {
					tech: 'Worker is reserved for `workOptions.requiredForPlayout` expectations',
					user: 'Worker is reserved for playout-critical operations',
				},
			}
		}

=======
	async doYouSupportExpectation(exp: Expectation.Any): Promise<ReturnTypeDoYouSupportExpectation> {
>>>>>>> f0f08d0a
		return this._worker.doYouSupportExpectation(exp)
	}
	private async doesWorkerSupportPackageContainer(
		packageContainer: PackageContainerExpectation
	): Promise<ReturnTypeDoYouSupportExpectation> {
		return this._worker.doYouSupportPackageContainer(packageContainer)
	}
	private async expectationManagerAvailable(managerId: ExpectationManagerId, url: string): Promise<void> {
		const existing = this.expectationManagers.get(managerId)
		if (existing) {
			existing.api.terminate()
		}

		await this.connectToExpectationManager(managerId, url)
	}
	private async expectationManagerGone(managerId: ExpectationManagerId): Promise<void> {
		this.expectationManagers.delete(managerId)
	}
	public async setLogLevel(logLevel: LogLevel): Promise<void> {
		setLogLevel(logLevel)
	}
	async _debugKill(): Promise<void> {
		this.terminate()
		// This is for testing purposes only
		setTimeout(() => {
			// eslint-disable-next-line no-process-exit
			process.exit(42)
		}, 1)
	}
	/** FOR DEBUGGING ONLY. Cut websocket connections, in order to ensure that they are restarted */
	async _debugSendKillConnections(): Promise<void> {
		this.workforceAPI.debugCutConnection()
		this.appContainerAPI.debugCutConnection()
	}
	async getStatusReport(): Promise<WorkerStatusReport> {
		const activeMonitors: WorkerStatusReport['activeMonitors'] = []

		for (const [containerId, monitors] of this.activeMonitors.entries()) {
			for (const [monitorId, monitor] of monitors.entries()) {
				activeMonitors.push({
					containerId: containerId,
					monitorId: monitorId,
					label: monitor.properties.label,
				})
			}
		}

		return {
			id: this.id,
			activeMonitors,
			currentJobs: this.currentJobs.map((job) => ({
				cost: job.cost.cost,
				startCost: job.cost.startCost,
				cancelled: job.cancelled,
				wipId: job.wipId,
				progress: Math.floor(job.progress * 1000) / 1000,
				lastUpdated: job.lastUpdated,
			})),
		}
	}
	public async setSpinDownTime(spinDownTime: number): Promise<void> {
		this.spinDownTime = spinDownTime
		this.setupIntervalCheck()
	}
	private getStartCost(exp: Expectation.Any): { cost: number; jobCount: number } {
		const workerMultiplier: number = this.config.worker.costMultiplier || 1

		let systemStartCost = 0
		if (this.config.worker.considerCPULoad !== null) {
			if (exp.workOptions.allowWaitForCPU) {
				if (exp.workOptions.usesCPUCount && exp.workOptions.usesCPUCount > this.cpuTracker.idleCPUCount) {
					// If we don't have the cpu's available right now, we should wait until they are:
					systemStartCost += 60 * 1000 // arbitrary cost
				}
			}
		}

		return {
			cost:
				(this.currentJobs.reduce((sum, job) => sum + job.cost.cost * (1 - job.progress), 0) + systemStartCost) *
				workerMultiplier,
			jobCount: this.currentJobs.length,
		}
	}

	private async createNewJobForExpectation(
		managerId: ExpectationManagerId,
		exp: Expectation.Any,
		cost: ExpectationManagerWorkerAgent.ExpectationCost,
		/** Timeout, cancels the job if no updates are received in this time [ms] */
		timeout: number
	): Promise<ExpectationManagerWorkerAgent.WorkInProgressInfo> {
		const expectationManager = this.expectationManagers.get(managerId)
		if (!expectationManager) {
			this.logger.error(
				`Worker "${this.id}" could not start job for expectation (${exp.id}), because it could not find expecation manager "${managerId}"`
			)

			throw new Error(`ExpectationManager "${managerId}" not found`)
		}

		// Tmp: we're only allowing one work per worker
		if (this.currentJobs.length > 0) {
			this.logger.warn(
				`createNewJobForExpectation called, even though there are ${
					this.currentJobs.length
				} current jobs. Startcost now: ${this.getStartCost(exp).cost}, spcified cost=${
					cost.cost
				}, specified startCost=${cost.startCost}`
			)
		}

		const currentJob: CurrentJob = {
			cost: cost,
			cancelled: false,
			lastUpdated: Date.now(),
			progress: 0,
			wipId: this.getNextWipId(),
			workInProgress: null,
			timeoutInterval: setInterval(() => {
				if (currentJob.cancelled && currentJob.timeoutInterval) {
					clearInterval(currentJob.timeoutInterval)
					currentJob.timeoutInterval = null
					return
				}
				const timeSinceLastUpdate = Date.now() - currentJob.lastUpdated

				if (timeSinceLastUpdate > timeout) {
					// The job seems to have timed out.
					// Expectation Manager will clean up on it's side, we have to do the same here.

					this.logger.warn(
						`WorkerAgent: Cancelling job "${currentJob.workInProgress?.properties.workLabel}" (${currentJob.wipId}) due to timeout (${timeSinceLastUpdate} > ${timeout})`
					)
					if (currentJob.timeoutInterval) {
						clearInterval(currentJob.timeoutInterval)
						currentJob.timeoutInterval = null
					}

					// Ensure that the job is removed, so that it won't block others:
					this.removeJob(currentJob)

					Promise.race([
						this.cancelJob(currentJob),
						new Promise((_, reject) => {
							setTimeout(
								() =>
									reject(
										`Timeout when cancelling job "${currentJob.workInProgress?.properties.workLabel}" (${currentJob.wipId})`
									),
								1000
							)
						}),
					]).catch((error) => {
						// Not much we can do about that error..
						this.logger.error(
							`WorkerAgent: timeout watch: Error in cancelJob (${currentJob.wipId}) ${stringifyError(
								error
							)}`
						)
					})
				}
			}, 1000),
		}
		this.currentJobs.push(currentJob)
		this.logger.debug(
			`Worker "${this.id}" starting job ${currentJob.wipId}, (${exp.id}). (${this.currentJobs.length})`
		)

		try {
			const workInProgress = await this.makeWorkerWorkOnJobForExpecation(managerId, currentJob, exp, timeout)

			return {
				wipId: currentJob.wipId,
				properties: workInProgress.properties,
			}
		} catch (err) {
			// makeWorkerWorkOnExpecation() / _worker.workOnExpectation() failed.

			this.removeJob(currentJob)
			this.logger.warn(
				`Worker "${this.id}" stopped job ${currentJob.wipId}, (${exp.id}), due to initial error. (${this.currentJobs.length})`
			)

			throw err
		}
	}

	private async makeWorkerWorkOnJobForExpecation(
		managerId: ExpectationManagerId,
		job: CurrentJob,
		exp: Expectation.Any,
		/** Timeout, cancels the job if no updates are received in this time [ms] */
		timeout: number
	): Promise<IWorkInProgress> {
		const workInProgress = await this._worker.workOnExpectation(exp, timeout)

		job.workInProgress = workInProgress

		workInProgress.on('progress', (actualVersionHash, progress: number) => {
			this.IDidSomeWork()
			if (job.cancelled) return // Don't send updates on cancelled work
			job.lastUpdated = Date.now()
			job.progress = progress

			const expectationManager = this.expectationManagers.get(managerId)
			if (!expectationManager) {
				this.logger.warn(
					`Could not report work progress to Expectation Manager "${managerId}", because the manager could not be found.`
				)
				return
			}

			expectationManager?.api.wipEventProgress(job.wipId, actualVersionHash, progress).catch((err) => {
				if (!this.terminated) {
					this.logger.error(`Error in wipEventProgress: ${stringifyError(err)}`)
				}
			})
		})
		workInProgress.on('error', (error: string) => {
			this.IDidSomeWork()
			if (job.cancelled) return // Don't send updates on cancelled work
			job.lastUpdated = Date.now()
			this.removeJob(job)
			this.logger.warn(
				`Worker "${this.id}" stopped job ${job.wipId}, (${exp.id}), due to error: (${
					this.currentJobs.length
				}): ${stringifyError(error)}`
			)

			const expectationManager = this.expectationManagers.get(managerId)
			if (!expectationManager) {
				this.logger.warn(
					`Could not report work error to Expectation Manager "${managerId}", because the manager could not be found.`
				)
				return
			}

			expectationManager?.api
				.wipEventError(job.wipId, {
					user: 'Work aborted due to an error',
					tech: error,
				})
				.catch((err) => {
					if (!this.terminated) {
						this.logger.error(`Error in wipEventError: ${stringifyError(err)}`)
					}
				})
		})
		workInProgress.on('done', (actualVersionHash, reason, result) => {
			this.IDidSomeWork()
			if (job.cancelled) return // Don't send updates on cancelled work
			job.lastUpdated = Date.now()
			this.removeJob(job)
			this.logger.debug(
				`Worker "${this.id}" stopped job ${job.wipId}, (${exp.id}), done. (${this.currentJobs.length})`
			)

			const expectationManager = this.expectationManagers.get(managerId)
			if (!expectationManager) {
				this.logger.warn(
					`Could not report work done to Expectation Manager "${managerId}", because the manager could not be found.`
				)
				return
			}

			expectationManager?.api.wipEventDone(job.wipId, actualVersionHash, reason, result).catch((err) => {
				if (!this.terminated) {
					this.logger.error(`Error in wipEventDone: ${stringifyError(err)}`)
				}
			})
		})

		return workInProgress
	}

	private async connectToExpectationManager(managerId: ExpectationManagerId, url: string): Promise<void> {
		this.logger.info(`Worker: Connecting to Expectation Manager "${managerId}" at url "${url}"`)
		const expectationManager = {
			url: url,
			api: new ExpectationManagerAPI(this.id, this.logger),
		}
		expectationManager.api.on('disconnected', () => {
			this.logger.warn('Worker: ExpectationManager disconnected')
		})
		expectationManager.api.on('connected', () => {
			this.logger.info('Worker: ExpectationManager connected')
		})
		expectationManager.api.on('error', (err) => {
			this.logger.error(`WorkerAgent: ExpectationManagerAPI error event: ${stringifyError(err)}`)
		})
		this.expectationManagers.set(managerId, expectationManager)

		const methods = literal<Omit<ExpectationManagerWorkerAgent.WorkerAgent, 'id'>>({
			doYouSupportExpectation: async (exp: Expectation.Any): Promise<ReturnTypeDoYouSupportExpectation> => {
				return this.doesWorkerSupportExpectation(exp)
			},
			getCostForExpectation: async (
				exp: Expectation.Any
			): Promise<ExpectationManagerWorkerAgent.ExpectationCost> => {
				const costForExpectation = await this._worker.getCostFortExpectation(exp)

				let workerMultiplier: number = this.config.worker.costMultiplier || 1

				if (this.config.worker.considerCPULoad !== null) {
					// adjust the workerMultiplier based on the current cpu usage, so that workers that are on systems with low CPU usage will be prioritized:
					workerMultiplier /= Math.min(1, Math.max(0.1, 1 - this.cpuTracker.cpuUsage))
				}

				const startCost = this.getStartCost(exp)

				return {
					cost: costForExpectation.cost * workerMultiplier,
					reason: {
						user: costForExpectation.reason.user,
						tech: `Cost: ${costForExpectation.reason.tech}, multiplier: ${workerMultiplier}, jobCount: ${startCost.jobCount}`,
					},
					startCost: startCost.cost,
				}
			},
			isExpectationReadyToStartWorkingOn: async (
				exp: Expectation.Any
			): Promise<ReturnTypeIsExpectationReadyToStartWorkingOn> => {
				return this._worker.isExpectationReadyToStartWorkingOn(exp)
			},
			isExpectationFulfilled: async (
				exp: Expectation.Any,
				wasFulfilled: boolean
			): Promise<ReturnTypeIsExpectationFulfilled> => {
				return this._worker.isExpectationFulfilled(exp, wasFulfilled)
			},
			workOnExpectation: async (
				exp: Expectation.Any,
				cost: ExpectationManagerWorkerAgent.ExpectationCost,
				/** Timeout, cancels the job if no updates are received in this time [ms] */
				timeout: number
			): Promise<ExpectationManagerWorkerAgent.WorkInProgressInfo> => {
				this.IDidSomeWork()
				return this.createNewJobForExpectation(managerId, exp, cost, timeout)
			},
			removeExpectation: async (exp: Expectation.Any): Promise<ReturnTypeRemoveExpectation> => {
				return this._worker.removeExpectation(exp)
			},
			cancelWorkInProgress: async (wipId: WorkInProgressLocalId): Promise<void> => {
				return this.cancelJob(wipId)
			},
			doYouSupportPackageContainer: async (
				packageContainer: PackageContainerExpectation
			): Promise<ReturnTypeDoYouSupportPackageContainer> => {
<<<<<<< HEAD
				return this.doesWorkerSupportPackageContainer(packageContainer)
=======
				return this._worker.doYouSupportPackageContainer(packageContainer)
>>>>>>> f0f08d0a
			},
			runPackageContainerCronJob: async (
				packageContainer: PackageContainerExpectation
			): Promise<ReturnTypeRunPackageContainerCronJob> => {
				return this._worker.runPackageContainerCronJob(packageContainer)
			},
			setupPackageContainerMonitors: async (
				packageContainer: PackageContainerExpectation
			): Promise<ReturnTypeSetupPackageContainerMonitors> => {
				let activeMonitor = this.activeMonitors.get(packageContainer.id)
				if (activeMonitor === undefined) {
					activeMonitor = new Map()
					this.activeMonitors.set(packageContainer.id, activeMonitor)
				}

				const result = await this._worker.setupPackageContainerMonitors(packageContainer)
				if (result.success) {
					const returnMonitors: Record<MonitorId, MonitorProperties> = {}

					for (const [monitorId, monitorInProgress] of objectEntries(result.monitors)) {
						activeMonitor.set(monitorId, monitorInProgress)
						returnMonitors[monitorId] = monitorInProgress.properties

						monitorInProgress.removeAllListeners('error') // Replace any temporary listeners
						monitorInProgress.on('error', (internalError: unknown) => {
							this.logger.error(
								`WorkerAgent.methods.setupPackageContainerMonitors: ${JSON.stringify(internalError)}`
							)
							expectationManager.api
								.monitorStatus(packageContainer.id, monitorId, StatusCode.FATAL, {
									user: 'Internal Error',
									tech: stringifyError(internalError),
								})
								.catch((err) => {
									if (!this.terminated) {
										this.logger.error(
											`WorkerAgent.methods.setupPackageContainerMonitors: monitorInProgress error event: expectedManager.api.monitorStatus Error when setting status: ${stringifyError(
												err
											)}`
										)
									}
								})
						})
						monitorInProgress.on('status', (status: StatusCode, reason: Reason) => {
							expectationManager.api
								.monitorStatus(packageContainer.id, monitorId, status, reason)
								.catch((err) => {
									if (!this.terminated) {
										this.logger.error(
											`WorkerAgent.methods.setupPackageContainerMonitors: monitorInProgress status event: expectedManager.api.monitorStatus Error when setting status: ${stringifyError(
												err
											)}`
										)
									}
								})
						})
					}

					return {
						success: true,
						monitors: returnMonitors,
					}
				} else {
					return result
				}
			},
			disposePackageContainerMonitors: async (
				packageContainerId: PackageContainerId
			): Promise<ReturnTypeDisposePackageContainerMonitors> => {
				let errorReason: Reason | null = null

				const activeMonitors = this.activeMonitors.get(packageContainerId)
				if (!activeMonitors) return { success: true } // nothing to dispose of

				for (const [monitorId, monitor] of activeMonitors.entries()) {
					try {
						await monitor.stop()
						activeMonitors.delete(monitorId)
					} catch (err) {
						errorReason = {
							user: 'Unable to stop monitor',
							tech: `Error: ${stringifyError(err)}`,
						}
					}
				}
				if (!errorReason) return { success: true }
				else return { success: false, reason: errorReason }
			},
		})
		// Wrap the methods, so that we can cut off communication upon termination: (this is used in tests)
		for (const key of Object.keys(methods) as Array<keyof Omit<ExpectationManagerWorkerAgent.WorkerAgent, 'id'>>) {
			const fcn = methods[key] as any
			methods[key] = ((...args: any[]) => {
				if (this.terminated)
					return new Promise((_resolve, reject) => {
						// Simulate a timed out message:
						setTimeout(() => {
							reject('Timeout')
						}, 200)
					})
				return fcn(...args)
			}) as any
		}
		// Connect to the ExpectationManager:
		if (url === '__internal') {
			// This is used for an internal connection:
			const managerHookHook = this.expectationManagerHooks.get(managerId)

			if (!managerHookHook)
				throw new Error(
					`WorkerAgent.connectToExpectationManager: manager hook not found for manager "${managerId}", call hookToExpectationManager() first!`
				)
			expectationManager.api.hook(managerHookHook)
		}

		const connectionOptions: ClientConnectionOptions =
			url === '__internal' ? { type: 'internal' } : { type: 'websocket', url: expectationManager.url }

		await expectationManager.api.init(connectionOptions, methods)
	}

	private async updateListOfExpectationManagers(newExpectationManagers: { id: ExpectationManagerId; url: string }[]) {
		const ids = new Set<ExpectationManagerId>()
		for (const newEm of newExpectationManagers) {
			ids.add(newEm.id)

			const em = this.expectationManagers.get(newEm.id)
			if (!em || em.url !== newEm.url) {
				// added or changed
				await this.expectationManagerAvailable(newEm.id, newEm.url)
			}
		}
		// Removed
		for (const id of this.expectationManagers.keys()) {
			if (!ids.has(id)) {
				// removed
				await this.expectationManagerGone(id)
			}
		}
	}
	private async cancelJob(currentJobOrId: CurrentJob | WorkInProgressLocalId): Promise<void> {
		let wipId: WorkInProgressLocalId
		let currentJob: CurrentJob | undefined
		if (isProtectedString(currentJobOrId)) {
			wipId = currentJobOrId
			currentJob = this.currentJobs.find((job) => job.wipId === wipId)
		} else {
			currentJob = currentJobOrId
			wipId = currentJob.wipId
		}

		if (currentJob) {
			if (currentJob.workInProgress) {
				await currentJob.workInProgress.cancel()
				currentJob.workInProgress = null
			}
			this.removeJob(currentJob)
		}
	}
	private removeJob(currentJob: CurrentJob): void {
		currentJob.cancelled = true
		this.currentJobs = this.currentJobs.filter((job) => job !== currentJob)
	}
	private setupIntervalCheck() {
		if (!this.intervalCheckTimer) {
			this.intervalCheckTimer = setInterval(() => {
				this.intervalCheck()
			}, APPCONTAINER_PING_TIME)
		}
	}
	private intervalCheck() {
		// Check the SpinDownTime:
		if (this.spinDownTime) {
			if (Date.now() - this.lastWorkTime > this.spinDownTime) {
				// Enough time has passed, it is time to ask to spin us down.

				this.IDidSomeWork() // so that we won't ask again until later

				// Don's spin down if a monitor is active
				if (!this.activeMonitors.size) {
					this.logger.debug(`Worker: is idle, requesting spinning down`)

					if (this.appContainerAPI.connected) {
						this.appContainerAPI.requestSpinDown().catch((err) => {
							this.logger.error(`Worker: appContainerAPI.requestSpinDown failed: ${stringifyError(err)}`)
						})
					} else {
						// Huh, we're not connected to the appContainer.
						// Well, we want to spin down anyway, so we'll do it:
						// eslint-disable-next-line no-process-exit
						process.exit(54)
					}
				}
			}
		}
		// Also ping the AppContainer
		if (this.appContainerAPI.connected) {
			this.appContainerAPI.ping().catch((err) => {
				// We don't have to raise the error here if the ping fails, as reconnections are handled in other places:
				this.logger.warn(`Worker: appContainerAPI.ping failed: ${stringifyError(err)}`)
			})
		}
	}
	/**
	 * To be called when some actual work has been done.
	 * If this is not called for a certain amount of time, the worker will be considered idle and will be spun down
	 */
	private IDidSomeWork() {
		this.lastWorkTime = Date.now()
	}
	private getNextWipId(): WorkInProgressLocalId {
		return protectString<WorkInProgressLocalId>(`${this._wipI++}`)
	}
}
interface CurrentJob {
	cost: ExpectationManagerWorkerAgent.ExpectationCost
	cancelled: boolean
	lastUpdated: number
	progress: number
	timeoutInterval: NodeJS.Timeout | null
	wipId: WorkInProgressLocalId
	workInProgress: IWorkInProgress | null
}<|MERGE_RESOLUTION|>--- conflicted
+++ resolved
@@ -302,9 +302,7 @@
 	// isFree(): boolean {
 	// 	return this._busyMethodCount === 0
 	// }
-<<<<<<< HEAD
 	private async doesWorkerSupportExpectation(exp: Expectation.Any): Promise<ReturnTypeDoYouSupportExpectation> {
-		this.IDidSomeWork()
 		if (this.isOnlyForCriticalExpectations && !exp.workOptions.requiredForPlayout) {
 			return {
 				support: false,
@@ -315,9 +313,6 @@
 			}
 		}
 
-=======
-	async doYouSupportExpectation(exp: Expectation.Any): Promise<ReturnTypeDoYouSupportExpectation> {
->>>>>>> f0f08d0a
 		return this._worker.doYouSupportExpectation(exp)
 	}
 	private async doesWorkerSupportPackageContainer(
@@ -667,11 +662,7 @@
 			doYouSupportPackageContainer: async (
 				packageContainer: PackageContainerExpectation
 			): Promise<ReturnTypeDoYouSupportPackageContainer> => {
-<<<<<<< HEAD
 				return this.doesWorkerSupportPackageContainer(packageContainer)
-=======
-				return this._worker.doYouSupportPackageContainer(packageContainer)
->>>>>>> f0f08d0a
 			},
 			runPackageContainerCronJob: async (
 				packageContainer: PackageContainerExpectation
