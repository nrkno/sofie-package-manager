<<<<<<< HEAD
import { ExpectationManagerWorkerAgent, Reason, stringifyError, HelpfulEventEmitter } from '@shared/api'
=======
import { EventEmitter } from 'events'
import { ExpectationManagerWorkerAgent, Reason, stringifyError, ACTION_TIMEOUT, promiseTimeout } from '@shared/api'
>>>>>>> b08c9ac3

export interface WorkInProgressEvents {
	/** Progress 0-100 */
	progress: (actualVersionHash: string | null, progress: number) => void
	done: (actualVersionHash: string, reason: Reason, result: any) => void
	error: (reason: string) => void
}
export declare interface IWorkInProgress {
	properties: ExpectationManagerWorkerAgent.WorkInProgressProperties

	on<U extends keyof WorkInProgressEvents>(event: U, listener: WorkInProgressEvents[U]): this

	emit<U extends keyof WorkInProgressEvents>(event: U, ...args: Parameters<WorkInProgressEvents[U]>): boolean

	/** Cancels the job */
	cancel: () => Promise<void>
}
export class WorkInProgress extends HelpfulEventEmitter implements IWorkInProgress {
	private _reportProgressTimeout: NodeJS.Timeout | undefined
	private _progress = 0
	private _actualVersionHash: string | null = null

	constructor(
		public properties: ExpectationManagerWorkerAgent.WorkInProgressProperties,
		private _onCancel: () => Promise<void>
	) {
		super()
	}
	async cancel(): Promise<void> {
		// Safe guard against timeouts:

		await promiseTimeout(
			this._onCancel(),
			ACTION_TIMEOUT - 100,
			`WorkInProgress.cancel() timeout "${this.properties.workLabel}"`
		)
	}

	/**
	 * Report progress back to
	 * @param actualVersionHash A hash of the actual Verison of the Package being worken on
	 * @param progress 0-1
	 */
	_reportProgress(actualVersionHash: string | null, progress: number): void {
		this._progress = progress
		this._actualVersionHash = actualVersionHash

		if (!this._reportProgressTimeout) {
			this._reportProgressTimeout = setTimeout(() => {
				this._reportProgressTimeout = undefined
				this.emit('progress', this._actualVersionHash, this._progress)
			}, 500) // Rate-limit
		}
	}
	// eslint-disable-next-line @typescript-eslint/explicit-module-boundary-types
	_reportComplete(actualVersionHash: string, reason: Reason, result: any): void {
		this.emit('done', actualVersionHash, reason, result)
	}
	_reportError(err: unknown): void {
		this.emit('error', stringifyError(err))
	}
	/** Convenience function which calls the function that performs the work */
	do(fcn: () => Promise<void> | void): WorkInProgress {
		setTimeout(() => {
			try {
				Promise.resolve(fcn()).catch((err) => {
					this._reportError(err)
				})
			} catch (err) {
				this._reportError(err)
			}
		}, 1)
		return this
	}
}<|MERGE_RESOLUTION|>--- conflicted
+++ resolved
@@ -1,9 +1,11 @@
-<<<<<<< HEAD
-import { ExpectationManagerWorkerAgent, Reason, stringifyError, HelpfulEventEmitter } from '@shared/api'
-=======
-import { EventEmitter } from 'events'
-import { ExpectationManagerWorkerAgent, Reason, stringifyError, ACTION_TIMEOUT, promiseTimeout } from '@shared/api'
->>>>>>> b08c9ac3
+import {
+	ExpectationManagerWorkerAgent,
+	Reason,
+	stringifyError,
+	ACTION_TIMEOUT,
+	promiseTimeout,
+	HelpfulEventEmitter,
+} from '@shared/api'
 
 export interface WorkInProgressEvents {
 	/** Progress 0-100 */
