<<<<<<< HEAD
import { EventEmitter } from 'events'
import { StatusCode, MonitorProperties, Reason, stringifyError } from '@shared/api'
=======
import { MonitorProperties, Reason, stringifyError, HelpfulEventEmitter } from '@shared/api'
import { StatusCode } from '@sofie-automation/blueprints-integration'
>>>>>>> 3b417498

export interface MonitorInProgressEvents {
	status: (status: StatusCode, reason: Reason) => void
}
export declare interface IMonitorInProgress {
	properties: MonitorProperties
	on<U extends keyof MonitorInProgressEvents>(event: U, listener: MonitorInProgressEvents[U]): this
	emit<U extends keyof MonitorInProgressEvents>(event: U, ...args: Parameters<MonitorInProgressEvents[U]>): boolean

	/** Stop the monitor */
	stop: () => Promise<void>
}
export class MonitorInProgress extends HelpfulEventEmitter implements IMonitorInProgress {
	constructor(public properties: MonitorProperties, private _onStop: () => Promise<void>) {
		super()
	}
	stop(): Promise<void> {
		return this._onStop()
	}

	// eslint-disable-next-line @typescript-eslint/explicit-module-boundary-types
	_reportStatus(status: StatusCode, reason: Reason): void {
		this.emit('status', status, reason)
	}
	/** Convenience function which calls the function that sets up the monitor */
	setup(fcn: () => Promise<void> | void): MonitorInProgress {
		setTimeout(() => {
			try {
				Promise.resolve(fcn()).catch((err) => {
					this._reportStatus(StatusCode.BAD, {
						user: 'Internal error when setting up monitor',
						tech: `Error: ${stringifyError(err)}`,
					})
				})
			} catch (err) {
				this._reportStatus(StatusCode.BAD, {
					user: 'Internal error when setting up monitor',
					tech: `Error: ${stringifyError(err)}`,
				})
			}
		}, 1)
		return this
	}
}<|MERGE_RESOLUTION|>--- conflicted
+++ resolved
@@ -1,10 +1,4 @@
-<<<<<<< HEAD
-import { EventEmitter } from 'events'
-import { StatusCode, MonitorProperties, Reason, stringifyError } from '@shared/api'
-=======
-import { MonitorProperties, Reason, stringifyError, HelpfulEventEmitter } from '@shared/api'
-import { StatusCode } from '@sofie-automation/blueprints-integration'
->>>>>>> 3b417498
+import { StatusCode, MonitorProperties, Reason, stringifyError, HelpfulEventEmitter } from '@shared/api'
 
 export interface MonitorInProgressEvents {
 	status: (status: StatusCode, reason: Reason) => void
