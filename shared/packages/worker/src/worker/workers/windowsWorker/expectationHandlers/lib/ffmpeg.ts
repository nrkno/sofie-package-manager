--- conflicted
+++ resolved
@@ -97,14 +97,10 @@
 	log?.('ffmpeg: spawn..')
 	let ffMpegProcess: ChildProcessWithoutNullStreams | undefined = spawn(
 		process.platform === 'win32' ? 'ffmpeg.exe' : 'ffmpeg',
-<<<<<<< HEAD
-		args
-=======
 		args,
 		{
 			windowsVerbatimArguments: true, // To fix an issue with ffmpeg.exe on Windows
 		}
->>>>>>> 3a523df3
 	)
 	log?.('ffmpeg: spawned')
 
