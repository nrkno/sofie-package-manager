--- conflicted
+++ resolved
@@ -290,20 +290,6 @@
 
 			if (typeof stringData !== 'string') return
 
-<<<<<<< HEAD
-			lastString = stringData
-
-			const frameRegex = /^frame= +\d+/g
-			const timeRegex = /time=\s?(\d+):(\d+):([\d.]+)/
-			const durationRegex = /Duration:\s?(\d+):(\d+):([\d.]+)/
-			const sceneRegex = /Parsed_showinfo_(.*)pts_time:([\d.]+)\s+/g
-			const blackDetectRegex = /(black_start:)(\d+(.\d+)?)( black_end:)(\d+(.\d+)?)( black_duration:)(\d+(.\d+))?/g
-			const freezeDetectStart = /(lavfi\.freezedetect\.freeze_start: )(\d+(.\d+)?)/g
-			const freezeDetectDuration = /(lavfi\.freezedetect\.freeze_duration: )(\d+(.\d+)?)/g
-			const freezeDetectEnd = /(lavfi\.freezedetect\.freeze_end: )(\d+(.\d+)?)/g
-
-			try {
-=======
 			try {
 				lastString = stringData
 
@@ -316,7 +302,6 @@
 				const freezeDetectDuration = /(lavfi\.freezedetect\.freeze_duration: )(\d+(.\d+)?)/g
 				const freezeDetectEnd = /(lavfi\.freezedetect\.freeze_end: )(\d+(.\d+)?)/g
 
->>>>>>> 96017904
 				const frameMatch = stringData.match(frameRegex)
 				if (frameMatch) {
 					const timeMatch = stringData.match(timeRegex)
@@ -376,13 +361,9 @@
 			} catch (err) {
 				if (err && typeof err === 'object') {
 					// If there was an error parsing the output, we should also provide the string we tried to parse:
-<<<<<<< HEAD
-					;(err as any).context = stringData
-=======
 					onError(err, stringData)
 				} else {
 					onError(err, undefined)
->>>>>>> 96017904
 				}
 				throw err
 			}
