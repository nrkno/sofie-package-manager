--- conflicted
+++ resolved
@@ -65,11 +65,7 @@
 	},
 	isExpectationFulfilled: async (
 		exp: Expectation.Any,
-<<<<<<< HEAD
-		_wasFulfilled: boolean,
-=======
 		wasFullfilled: boolean,
->>>>>>> 484a832b
 		worker: GenericWorker
 	): Promise<ReturnTypeIsExpectationFulfilled> => {
 		if (!isJsonDataCopy(exp)) throw new Error(`Wrong exp.type: "${exp.type}"`)
@@ -232,7 +228,7 @@
 								await targetHandle.finalizePackage(saveOperation)
 
 								if (wasCancelled) return
-								const duration = Date.now() - startTime
+								const duration = timer.get()
 								workInProgress._reportComplete(
 									actualSourceVersionHash,
 									{
@@ -247,27 +243,6 @@
 							})
 					})
 				})
-<<<<<<< HEAD
-				writeStream.once('close', () => {
-					if (wasCancelled) return // ignore
-					setImmediate(() => {
-						// Copying is done
-						;(async () => {
-							await targetHandle.finalizePackage(fileOperation)
-							// await targetHandle.updateMetadata()
-
-							const duration = timer.get()
-							workInProgress._reportComplete(
-								actualSourceVersionHash,
-								{
-									user: `Completed in ${Math.round(duration / 100) / 10}s`,
-									tech: `Completed at ${Date.now()}`,
-								},
-								undefined
-							)
-						})().catch((err) => {
-							workInProgress._reportError(err)
-=======
 
 				return workInProgress
 			} else if (
@@ -324,7 +299,7 @@
 								await targetHandle.finalizePackage(fileOperation)
 								await targetHandle.updateMetadata(actualSourceUVersion)
 
-								const duration = Date.now() - startTime
+								const duration = timer.get()
 								workInProgress._reportComplete(
 									actualSourceVersionHash,
 									{
@@ -336,7 +311,6 @@
 							})().catch((err) => {
 								workInProgress._reportError(err)
 							})
->>>>>>> 484a832b
 						})
 					})
 				})
