--- conflicted
+++ resolved
@@ -362,12 +362,9 @@
 		for (const monitorIdStr of monitorIds) {
 			if (monitorIdStr === 'packages') {
 				// setup file monitor:
-<<<<<<< HEAD
-				resultingMonitors[protectString<MonitorId>(monitorIdStr)] =
-					this.setupPackagesMonitor(packageContainerExp)
-=======
-				resultingMonitors[monitorId] = await this.setupPackagesMonitor(packageContainerExp)
->>>>>>> 52043c03
+				resultingMonitors[protectString<MonitorId>(monitorIdStr)] = await this.setupPackagesMonitor(
+					packageContainerExp
+				)
 			} else {
 				// Assert that cronjob is of type "never", to ensure that all types of monitors are handled:
 				assertNever(monitorIdStr)
