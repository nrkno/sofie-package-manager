--- conflicted
+++ resolved
@@ -554,10 +554,7 @@
 			args,
 			{
 				maxBuffer: MAX_EXEC_BUFFER,
-<<<<<<< HEAD
-=======
 				windowsVerbatimArguments: true, // To fix an issue with ffmpeg.exe on Windows
->>>>>>> 3a523df3
 			},
 			(error, stdout) => {
 				if (error) {
@@ -578,10 +575,7 @@
 			['-v error', ...args],
 			{
 				maxBuffer: MAX_EXEC_BUFFER,
-<<<<<<< HEAD
-=======
 				windowsVerbatimArguments: true, // To fix an issue with ffmpeg.exe on Windows
->>>>>>> 3a523df3
 			},
 			(error, stdout) => {
 				if (error) {
