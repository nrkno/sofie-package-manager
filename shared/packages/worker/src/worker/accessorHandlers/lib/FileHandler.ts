import path from 'path'
import { promisify } from 'util'
import fs from 'fs'
import {
	ExpectedPackage,
	StatusCode,
	Accessor,
	AccessorOnPackage,
	Expectation,
	hashObj,
	literal,
	PackageContainerExpectation,
	assertNever,
	Reason,
	stringifyError,
	ExpectedPackageId,
	protectString,
	MonitorId,
	AccessorId,
<<<<<<< HEAD
	betterPathJoin,
=======
	removeBasePath,
>>>>>>> e576a667
} from '@sofie-package-manager/api'

import { BaseWorker } from '../../worker'

import { GenericAccessorHandle } from '../genericHandle'
import { MonitorInProgress } from '../../lib/monitorInProgress'
import { FileEvent, FileWatcher, IFileWatcher } from './FileWatcher'
import { updateJSONFileBatch } from './json-write-file'

export const LocalFolderAccessorHandleType = 'localFolder'
export const FileShareAccessorHandleType = 'fileShare'

const fsAccess = promisify(fs.access)
const fsReadFile = promisify(fs.readFile)
const fsReaddir = promisify(fs.readdir)
const fsRmDir = promisify(fs.rmdir)
const fsStat = promisify(fs.stat)
const fsUnlink = promisify(fs.unlink)
const fsLstat = promisify(fs.lstat)

/**
 * This class handles things that are common between the Localfolder and FileShare classes
 */
export abstract class GenericFileAccessorHandle<Metadata> extends GenericAccessorHandle<Metadata> {
	constructor(
		worker: BaseWorker,
		accessorId: AccessorId,
		accessor: AccessorOnPackage.Any,
		content: any, // eslint-disable-line  @typescript-eslint/explicit-module-boundary-types
		private _type: typeof LocalFolderAccessorHandleType | typeof FileShareAccessorHandleType
	) {
		super(worker, accessorId, accessor, content, _type)
	}
	/** Path to the PackageContainer, ie the folder */
	protected abstract get folderPath(): string
	protected abstract get orgFolderPath(): string

	/** Schedule the package for later removal */
	async delayPackageRemoval(filePath: string, ttl: number): Promise<void> {
		await this.updatePackagesToRemove((packagesToRemove) => {
			// Search for a pre-existing entry:
			let alreadyExists = false
			for (const entry of packagesToRemove) {
				if (entry.filePath === filePath) {
					// extend the TTL if it was found:
					entry.removeTime = Date.now() + ttl

					alreadyExists = true
					break
				}
			}
			if (!alreadyExists) {
				packagesToRemove.push({
					filePath: filePath,
					removeTime: Date.now() + ttl,
				})
			}
			return packagesToRemove
		})
	}
	/** Clear a scheduled later removal of a package */
	async clearPackageRemoval(filePath: string): Promise<void> {
		await this.updatePackagesToRemove((packagesToRemove) => {
			return packagesToRemove.filter((entry) => entry.filePath !== filePath)
		})
	}
	/** Remove any packages that are due for removal */
	async removeDuePackages(): Promise<Reason | null> {
		const packagesToRemove = await this.getPackagesToRemove()

		const removedFilePaths: string[] = []
		for (const entry of packagesToRemove) {
			// Check if it is time to remove the package:
			if (entry.removeTime < Date.now()) {
				// it is time to remove this package
				const fullPath = this.getFullPath(entry.filePath)
				const metadataPath = this.getMetadataPath(entry.filePath)

				if (await this.unlinkIfExists(fullPath))
					this.worker.logOperation(`Remove due packages: Removed file "${fullPath}"`)
				await this.unlinkIfExists(metadataPath)

				removedFilePaths.push(entry.filePath)
			}
		}

		if (removedFilePaths.length > 0) {
			// Update the list of packages to remove:
			await this.updatePackagesToRemove((packagesToRemove) => {
				// Remove the entries of the files we removed:
				return packagesToRemove.filter((entry) => !removedFilePaths.includes(entry.filePath))
			})
		}

		return null
	}
	/** Unlink (remove) a file, if it exists. Returns true if it did exist */
	async unlinkIfExists(filePath: string): Promise<boolean> {
		let exists = false
		try {
			await fsAccess(filePath, fs.constants.R_OK)
			// The file exists
			exists = true
		} catch (err) {
			// Ignore
		}
		if (exists) await fsUnlink(filePath)
		return exists
	}
	getFullPath(filePath: string): string {
		filePath = removeBasePath(this.orgFolderPath, filePath)

		return betterPathJoin(this.folderPath, filePath)
	}

	getMetadataPath(filePath: string): string {
		return this.getFullPath(filePath) + '_metadata.json'
	}

	async setupPackagesMonitor(packageContainerExp: PackageContainerExpectation): Promise<MonitorInProgress> {
		const options = packageContainerExp.monitors.packages
		if (!options) throw new Error('Options not set (this should never happen)')

		const monitorInProgress = new MonitorInProgress(
			{
				label: 'Watch for files in folder',
			},
			async () => {
				// Called on stop
				await watcher.stop()
			}
		)
		// Set up a temporary error listener, to catch any errors during setup:
		monitorInProgress.on('error', (internalError: any) => {
			this.worker.logger.error(`setupPackagesMonitor.monitorInProgress: ${JSON.stringify(internalError)}`)
			monitorInProgress._setStatus(StatusCategory.SETUP, StatusCode.BAD, {
				user: 'Internal error',
				tech: `MonitorInProgress error: ${stringifyError(internalError)}`,
			})
		})

		monitorInProgress._setStatus(StatusCategory.SETUP, StatusCode.UNKNOWN, {
			user: 'Setting up file watcher...',
			tech: `Setting up file watcher...`,
		})

		const monitorId = protectString<MonitorId>(
			`${this.worker.agentAPI.config.workerId}_${this.worker.uniqueId}_${Date.now()}`
		)
		const seenFiles = new Map<string, Expectation.Version.FileOnDisk | null>()

		let triggerSendUpdateTimeout: NodeJS.Timeout | null = null
		let triggerSendUpdateIsRunning = false
		let triggerSendUpdateRunAgain = false
		const triggerSendUpdate = () => {
			triggerSendUpdateRunAgain = false
			if (triggerSendUpdateTimeout) {
				clearTimeout(triggerSendUpdateTimeout)
			}
			triggerSendUpdateTimeout = setTimeout(() => {
				triggerSendUpdateTimeout = null

				if (triggerSendUpdateIsRunning) {
					triggerSendUpdateRunAgain = true
					return
				}

				;(async () => {
					triggerSendUpdateIsRunning = true

					const packages: ExpectedPackage.ExpectedPackageMediaFile[] = []

					// eslint-disable-next-line prefer-const
					for (let [filePath, version] of seenFiles.entries()) {
						// Update the version
						if (!version) {
							const fullPath = path.join(this.folderPath, filePath)
							try {
								const stat = await fsStat(fullPath)
								version = this.convertStatToVersion(stat)
								seenFiles.set(filePath, version)

								monitorInProgress._unsetStatus(StatusCategory.FILE + fullPath)
							} catch (err) {
								version = null
								this.worker.logger.error(
									`GenericFileAccessorHandle.setupPackagesMonitor: Unexpected Exception caught: ${stringifyError(
										err
									)}`
								)

								monitorInProgress._setStatus(StatusCategory.FILE + fullPath, StatusCode.BAD, {
									user: 'Error when accessing watched file',
									tech: `Error: ${stringifyError(err)}`,
								})
							}
						}

						if (version) {
							const expPackage: ExpectedPackage.ExpectedPackageMediaFile = {
								_id: protectString<ExpectedPackageId>(`${monitorId}_${filePath}`),
								layers: options.targetLayers,
								contentVersionHash: hashObj(version),
								type: ExpectedPackage.PackageType.MEDIA_FILE,
								content: {
									filePath: filePath,
								},
								version: {
									fileSize: version.fileSize,
									modifiedDate: version.modifiedDate,
								},
								sources: [
									{
										containerId: packageContainerExp.id,
										accessors: {},
									},
								],
								sideEffect: options.sideEffect,
							}
							if (!expPackage.sources[0].accessors) {
								expPackage.sources[0].accessors = {}
							}
							if (this._type === LocalFolderAccessorHandleType) {
								expPackage.sources[0].accessors[this.accessorId] =
									literal<AccessorOnPackage.LocalFolder>({
										type: Accessor.AccessType.LOCAL_FOLDER,
										filePath: filePath,
									})
							} else if (this._type === FileShareAccessorHandleType) {
								expPackage.sources[0].accessors[this.accessorId] = literal<AccessorOnPackage.FileShare>(
									{
										type: Accessor.AccessType.FILE_SHARE,
										filePath: filePath,
									}
								)
							} else {
								assertNever(this._type)
							}

							packages.push(expPackage)
						}
					}

					await this.worker.sendMessageToManager(packageContainerExp.managerId, {
						type: 'reportFromMonitorPackages',
						arguments: [packageContainerExp.id, monitorId, packages],
					})

					if (options.warningLimit && seenFiles.size > options.warningLimit) {
						monitorInProgress._setStatus(StatusCategory.WARNING_LIMIT, StatusCode.WARNING_MAJOR, {
							user: 'Warning: Too many files for monitor',
							tech: `There are ${seenFiles.size} files in the folder, which might cause performance issues. Reduce the number of files to below ${options.warningLimit} to get rid of this warning.`,
						})
					} else {
						monitorInProgress._unsetStatus(StatusCategory.WARNING_LIMIT)
					}

					// Finally
					triggerSendUpdateIsRunning = false
					if (triggerSendUpdateRunAgain) triggerSendUpdate()
				})().catch((err) => {
					triggerSendUpdateIsRunning = false
					this.worker.logger.error(`Error in FileHandler triggerSendUpdate:${stringifyError(err)}`)
					if (triggerSendUpdateRunAgain) triggerSendUpdate()
				})
			}, 1000) // Wait just a little bit, to avoid doing multiple updates
		}

		const watcher: IFileWatcher = new FileWatcher(this.folderPath, {
			ignore: options.ignore,
			awaitWriteFinishStabilityThreshold: options.awaitWriteFinishStabilityThreshold,
		})
		watcher.on('error', (errString: string) => {
			this.worker.logger.error(`GenericFileAccessorHandle.setupPackagesMonitor: watcher.error: ${errString}}`)
			monitorInProgress._setStatus(StatusCategory.WATCHER, StatusCode.BAD, {
				user: 'There was an unexpected error in the file watcher',
				tech: `FileWatcher error: ${stringifyError(errString)}`,
			})
		})
		watcher.on('fileEvent', (fileEvent: FileEvent) => {
			const localPath = watcher.getLocalFilePath(fileEvent.path)

			if (fileEvent.type === 'create' || fileEvent.type === 'update') {
				if (localPath) {
					seenFiles.set(localPath, null) // This will cause triggerSendUpdate() to update the version
					triggerSendUpdate()
				}
			} else if (fileEvent.type === 'delete') {
				// Reset any BAD status related to this file:
				monitorInProgress._unsetStatus(StatusCategory.FILE + fileEvent.path)

				if (localPath) {
					seenFiles.delete(localPath)
					triggerSendUpdate()
				}
			} else {
				assertNever(fileEvent.type)
			}
		})

		// Watch for events:
		await watcher.init()
		triggerSendUpdate()
		monitorInProgress._setStatus(StatusCategory.SETUP, StatusCode.GOOD, {
			user: 'File watcher is set up',
			tech: `File watcher is set up`,
		})

		return monitorInProgress
	}

	public convertStatToVersion(stat: fs.Stats): Expectation.Version.FileOnDisk {
		return {
			type: Expectation.Version.Type.FILE_ON_DISK,
			fileSize: stat.size,
			modifiedDate: stat.mtimeMs,
			// checksum?: string
			// checkSumType?: 'sha' | 'md5' | 'whatever'
		}
	}

	/** Clean up (remove) files older than a certain time */
	public async cleanupOldFiles(
		/** Remove files older than this age (in seconde) */
		cleanFileAge: number
	): Promise<Reason | null> {
		// Check the config. 0 or -1 means it's disabled:
		if (cleanFileAge <= 0) {
			return {
				user: 'Internal error',
				tech: `cleanFileAge is ${cleanFileAge}`,
			}
		}

		const cleanUpDirectory = async (dirPath: string, removeEmptyDir: boolean) => {
			const now = Date.now()
			const files = await fsReaddir(path.join(this.folderPath, dirPath))

			if (files.length === 0) {
				if (removeEmptyDir) {
					const dirFullPath = path.join(this.folderPath, dirPath)
					this.worker.logOperation(`Clean up old files: Remove empty dir "${dirFullPath}"`)
					await fsRmDir(dirFullPath)
				}
			} else {
				for (const fileName of files) {
					const filePath = path.join(dirPath, fileName)
					const fullPath = path.join(this.folderPath, filePath)
					const lStat = await fsLstat(fullPath)
					if (lStat.isDirectory()) {
						await cleanUpDirectory(filePath, true)
					} else {
						const lastModified = Math.max(
							lStat.mtimeMs, // modified
							lStat.ctimeMs, // created
							lStat.birthtimeMs // birthtime (when a file is copied, this changes but the others are kept from the original file)
						)
						const age = Math.floor((now - lastModified) / 1000) // in seconds

						if (age > cleanFileAge) {
							await fsUnlink(fullPath)
							this.worker.logOperation(`Clean up old files: Remove file "${fullPath}" (age: ${age})`)
						}
					}
				}
			}
		}

		try {
			await cleanUpDirectory('', false)
		} catch (error) {
			return {
				user: 'Error when cleaning up files',
				tech: stringifyError(error),
			}
		}
		return null
	}

	/** Full path to the file containing deferred removals */
	private get deferRemovePackagesPath(): string {
		return path.join(this.folderPath, '__removePackages.json')
	}
	/** */
	private async getPackagesToRemove(): Promise<DelayPackageRemovalEntry[]> {
		let packagesToRemove: DelayPackageRemovalEntry[] = []
		try {
			await fsAccess(this.deferRemovePackagesPath, fs.constants.R_OK)
			// The file exists

			const text = await fsReadFile(this.deferRemovePackagesPath, {
				encoding: 'utf-8',
			})
			packagesToRemove = JSON.parse(text)
		} catch (err) {
			// File doesn't exist
			packagesToRemove = []
		}
		return packagesToRemove
	}
	/** Update the deferred-remove-packages list */
	private async updatePackagesToRemove(
		cbManipulateList: (list: DelayPackageRemovalEntry[]) => DelayPackageRemovalEntry[]
	): Promise<void> {
		// Note: It is high likelihood that several processes will try to write to this file at the same time
		// Therefore, we need to lock the file while writing to it.

		const LOCK_ATTEMPTS_COUNT = 10
		const RETRY_TIMEOUT = 100 // ms

		try {
			await updateJSONFileBatch<DelayPackageRemovalEntry[]>(
				this.deferRemovePackagesPath,
				(list) => {
					return cbManipulateList(list ?? [])
				},
				{
					retryCount: LOCK_ATTEMPTS_COUNT,
					retryTimeout: RETRY_TIMEOUT,
					logError: (error) => this.worker.logger.error(stringifyError(error)),
					logWarning: (message) => this.worker.logger.warn(message),
				}
			)
		} catch (e) {
			// Not much we can do about it..
			// Log and continue:
			this.worker.logger.error(stringifyError(e))
		}
	}
}

interface DelayPackageRemovalEntry {
	/** Local file path */
	filePath: string
	/** Unix timestamp for when it's clear to remove the file */
	removeTime: number
}

enum StatusCategory {
	SETUP = 'setup',
	WARNING_LIMIT = 'warningLimit',
	WATCHER = 'watcher',
	FILE = 'file_',
}<|MERGE_RESOLUTION|>--- conflicted
+++ resolved
@@ -17,11 +17,8 @@
 	protectString,
 	MonitorId,
 	AccessorId,
-<<<<<<< HEAD
 	betterPathJoin,
-=======
 	removeBasePath,
->>>>>>> e576a667
 } from '@sofie-package-manager/api'
 
 import { BaseWorker } from '../../worker'
