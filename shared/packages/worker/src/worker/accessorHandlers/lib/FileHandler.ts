import path from 'path'
import { promisify } from 'util'
import fs from 'fs'
import {
	ExpectedPackage,
	StatusCode,
	Accessor,
	AccessorOnPackage,
	Expectation,
	hashObj,
	literal,
	PackageContainerExpectation,
	assertNever,
	Reason,
	stringifyError,
	ExpectedPackageId,
	protectString,
	MonitorId,
	AccessorId,
} from '@sofie-package-manager/api'

import { GenericWorker } from '../../worker'

import { GenericAccessorHandle } from '../genericHandle'
import { MonitorInProgress } from '../../lib/monitorInProgress'
import { removeBasePath } from './pathJoin'
import { FileEvent, FileWatcher, IFileWatcher } from './FileWatcher'

export const LocalFolderAccessorHandleType = 'localFolder'
export const FileShareAccessorHandleType = 'fileShare'

const fsAccess = promisify(fs.access)
const fsReadFile = promisify(fs.readFile)
const fsReaddir = promisify(fs.readdir)
const fsRmDir = promisify(fs.rmdir)
const fsStat = promisify(fs.stat)
const fsWriteFile = promisify(fs.writeFile)
const fsUnlink = promisify(fs.unlink)
const fsLstat = promisify(fs.lstat)

/**
 * This class handles things that are common between the Localfolder and FileShare classes
 */
export abstract class GenericFileAccessorHandle<Metadata> extends GenericAccessorHandle<Metadata> {
	constructor(
		worker: GenericWorker,
		accessorId: AccessorId,
		accessor: AccessorOnPackage.Any,
		content: any, // eslint-disable-line  @typescript-eslint/explicit-module-boundary-types
		private _type: typeof LocalFolderAccessorHandleType | typeof FileShareAccessorHandleType
	) {
		super(worker, accessorId, accessor, content, _type)
	}
	/** Path to the PackageContainer, ie the folder */
	protected abstract get folderPath(): string
	protected abstract get orgFolderPath(): string

	/** Schedule the package for later removal */
	async delayPackageRemoval(filePath: string, ttl: number): Promise<void> {
		const packagesToRemove = await this.getPackagesToRemove()

		// Search for a pre-existing entry:
		let found = false
		for (const entry of packagesToRemove) {
			if (entry.filePath === filePath) {
				// extend the TTL if it was found:
				entry.removeTime = Date.now() + ttl

				found = true
				break
			}
		}
		if (!found) {
			packagesToRemove.push({
				filePath: filePath,
				removeTime: Date.now() + ttl,
			})
		}

		await this.storePackagesToRemove(packagesToRemove)
	}
	/** Clear a scheduled later removal of a package */
	async clearPackageRemoval(filePath: string): Promise<void> {
		const packagesToRemove = await this.getPackagesToRemove()

		let found = false
		for (let i = 0; i < packagesToRemove.length; i++) {
			const entry = packagesToRemove[i]
			if (entry.filePath === filePath) {
				packagesToRemove.splice(i, 1)
				found = true
				break
			}
		}
		if (found) {
			await this.storePackagesToRemove(packagesToRemove)
		}
	}
	/** Remove any packages that are due for removal */
	async removeDuePackages(): Promise<Reason | null> {
		let packagesToRemove = await this.getPackagesToRemove()

		const removedFilePaths: string[] = []
		for (const entry of packagesToRemove) {
			// Check if it is time to remove the package:
			if (entry.removeTime < Date.now()) {
				// it is time to remove this package
				const fullPath = this.getFullPath(entry.filePath)
				const metadataPath = this.getMetadataPath(entry.filePath)

				if (await this.unlinkIfExists(fullPath))
					this.worker.logOperation(`Remove due packages: Removed file "${fullPath}"`)
				await this.unlinkIfExists(metadataPath)

				removedFilePaths.push(entry.filePath)
			}
		}

		// Fetch again, to decrease the risk of race-conditions:
		packagesToRemove = await this.getPackagesToRemove()
		let changed = false
		// Remove paths from array:
		for (let i = 0; i < packagesToRemove.length; i++) {
			const entry = packagesToRemove[i]
			if (removedFilePaths.includes(entry.filePath)) {
				packagesToRemove.splice(i, 1)
				changed = true
				break
			}
		}
		if (changed) {
			await this.storePackagesToRemove(packagesToRemove)
		}
		return null
	}
	/** Unlink (remove) a file, if it exists. Returns true if it did exist */
	async unlinkIfExists(filePath: string): Promise<boolean> {
		let exists = false
		try {
			await fsAccess(filePath, fs.constants.R_OK)
			// The file exists
			exists = true
		} catch (err) {
			// Ignore
		}
		if (exists) await fsUnlink(filePath)
		return exists
	}
	getFullPath(filePath: string): string {
		filePath = removeBasePath(this.orgFolderPath, filePath)

		return path.join(this.folderPath, filePath)
	}
	getMetadataPath(filePath: string): string {
		return this.getFullPath(filePath) + '_metadata.json'
	}

	async setupPackagesMonitor(packageContainerExp: PackageContainerExpectation): Promise<MonitorInProgress> {
		const options = packageContainerExp.monitors.packages
		if (!options) throw new Error('Options not set (this should never happen)')

		const monitorInProgress = new MonitorInProgress(
			{
				label: 'Watch for files in folder',
			},
			async () => {
				// Called on stop
				await watcher.stop()
			}
		)
		// Set up a temporary error listener, to catch any errors during setup:
		monitorInProgress.on('error', (internalError: any) => {
			this.worker.logger.error(`setupPackagesMonitor.monitorInProgress: ${JSON.stringify(internalError)}`)
			monitorInProgress._setStatus(StatusCategory.SETUP, StatusCode.BAD, {
				user: 'Internal error',
				tech: `MonitorInProgress error: ${stringifyError(internalError)}`,
			})
		})

		monitorInProgress._setStatus(StatusCategory.SETUP, StatusCode.UNKNOWN, {
			user: 'Setting up file watcher...',
			tech: `Setting up file watcher...`,
		})

<<<<<<< HEAD
		const chokidarOptions: chokidar.WatchOptions = {
			ignored: options.ignore ? new RegExp(options.ignore) : undefined,
			persistent: true,
		}
		if (options.usePolling) {
			chokidarOptions.usePolling = true
			chokidarOptions.interval = options.usePolling
			chokidarOptions.binaryInterval = options.usePolling
		}
		if (options.awaitWriteFinishStabilityThreshold) {
			chokidarOptions.awaitWriteFinish = {
				stabilityThreshold: options.awaitWriteFinishStabilityThreshold,
				pollInterval: options.awaitWriteFinishStabilityThreshold,
			}
		}
		const watcher = chokidar.watch(this.folderPath, chokidarOptions)

		const monitorId = protectString<MonitorId>(
			`${this.worker.agentAPI.config.workerId}_${this.worker.uniqueId}_${Date.now()}`
		)
=======
		const monitorId = `${this.worker.agentAPI.config.workerId}_${this.worker.uniqueId}_${Date.now()}`
>>>>>>> 52043c03
		const seenFiles = new Map<string, Expectation.Version.FileOnDisk | null>()

		let triggerSendUpdateTimeout: NodeJS.Timeout | null = null
		let triggerSendUpdateIsRunning = false
		let triggerSendUpdateRunAgain = false
		const triggerSendUpdate = () => {
			triggerSendUpdateRunAgain = false
			if (triggerSendUpdateTimeout) {
				clearTimeout(triggerSendUpdateTimeout)
			}
			triggerSendUpdateTimeout = setTimeout(() => {
				triggerSendUpdateTimeout = null

				if (triggerSendUpdateIsRunning) {
					triggerSendUpdateRunAgain = true
					return
				}

				;(async () => {
					triggerSendUpdateIsRunning = true

					const packages: ExpectedPackage.ExpectedPackageMediaFile[] = []

					// eslint-disable-next-line prefer-const
					for (let [filePath, version] of seenFiles.entries()) {
						// Update the version
						if (!version) {
							const fullPath = path.join(this.folderPath, filePath)
							try {
								const stat = await fsStat(fullPath)
								version = this.convertStatToVersion(stat)
								seenFiles.set(filePath, version)

								monitorInProgress._unsetStatus(StatusCategory.FILE + fullPath)
							} catch (err) {
								version = null
								this.worker.logger.error(
									`GenericFileAccessorHandle.setupPackagesMonitor: Unexpected Exception caught: ${stringifyError(
										err
									)}`
								)

								monitorInProgress._setStatus(StatusCategory.FILE + fullPath, StatusCode.BAD, {
									user: 'Error when accessing watched file',
									tech: `Error: ${stringifyError(err)}`,
								})
							}
						}

						if (version) {
							const expPackage: ExpectedPackage.ExpectedPackageMediaFile = {
								_id: protectString<ExpectedPackageId>(`${monitorId}_${filePath}`),
								layers: options.targetLayers,
								contentVersionHash: hashObj(version),
								type: ExpectedPackage.PackageType.MEDIA_FILE,
								content: {
									filePath: filePath,
								},
								version: {
									fileSize: version.fileSize,
									modifiedDate: version.modifiedDate,
								},
								sources: [
									{
										containerId: packageContainerExp.id,
										accessors: {},
									},
								],
								sideEffect: options.sideEffect,
							}
							if (!expPackage.sources[0].accessors) {
								expPackage.sources[0].accessors = {}
							}
							if (this._type === LocalFolderAccessorHandleType) {
								expPackage.sources[0].accessors[this.accessorId] =
									literal<AccessorOnPackage.LocalFolder>({
										type: Accessor.AccessType.LOCAL_FOLDER,
										filePath: filePath,
									})
							} else if (this._type === FileShareAccessorHandleType) {
								expPackage.sources[0].accessors[this.accessorId] = literal<AccessorOnPackage.FileShare>(
									{
										type: Accessor.AccessType.FILE_SHARE,
										filePath: filePath,
									}
								)
							} else {
								assertNever(this._type)
							}

							packages.push(expPackage)
						}
					}

					await this.worker.sendMessageToManager(packageContainerExp.managerId, {
						type: 'reportFromMonitorPackages',
						arguments: [packageContainerExp.id, monitorId, packages],
					})

					if (options.warningLimit && seenFiles.size > options.warningLimit) {
						monitorInProgress._setStatus(StatusCategory.WARNING_LIMIT, StatusCode.WARNING_MAJOR, {
							user: 'Warning: Too many files for monitor',
							tech: `There are ${seenFiles.size} files in the folder, which might cause performance issues. Reduce the number of files to below ${options.warningLimit} to get rid of this warning.`,
						})
					} else {
						monitorInProgress._unsetStatus(StatusCategory.WARNING_LIMIT)
					}

					// Finally
					triggerSendUpdateIsRunning = false
					if (triggerSendUpdateRunAgain) triggerSendUpdate()
				})().catch((err) => {
					triggerSendUpdateIsRunning = false
					this.worker.logger.error(`Error in FileHandler triggerSendUpdate:${stringifyError(err)}`)
					if (triggerSendUpdateRunAgain) triggerSendUpdate()
				})
			}, 1000) // Wait just a little bit, to avoid doing multiple updates
		}

		const watcher: IFileWatcher = new FileWatcher(this.folderPath, {
			ignore: options.ignore,
			awaitWriteFinishStabilityThreshold: options.awaitWriteFinishStabilityThreshold,
		})
		watcher.on('error', (errString: string) => {
			this.worker.logger.error(`GenericFileAccessorHandle.setupPackagesMonitor: watcher.error: ${errString}}`)
			monitorInProgress._setStatus(StatusCategory.WATCHER, StatusCode.BAD, {
				user: 'There was an unexpected error in the file watcher',
				tech: `FileWatcher error: ${stringifyError(errString)}`,
			})
		})
		watcher.on('fileEvent', (fileEvent: FileEvent) => {
			const localPath = watcher.getLocalFilePath(fileEvent.path)

			if (fileEvent.type === 'create' || fileEvent.type === 'update') {
				if (localPath) {
					seenFiles.set(localPath, null) // This will cause triggerSendUpdate() to update the version
					triggerSendUpdate()
				}
			} else if (fileEvent.type === 'delete') {
				// Reset any BAD status related to this file:
				monitorInProgress._unsetStatus(StatusCategory.FILE + fileEvent.path)

				if (localPath) {
					seenFiles.delete(localPath)
					triggerSendUpdate()
				}
			} else {
				assertNever(fileEvent.type)
			}
		})

		// Watch for events:
		await watcher.init()
		triggerSendUpdate()
		monitorInProgress._setStatus(StatusCategory.SETUP, StatusCode.GOOD, {
			user: 'File watcher is set up',
			tech: `File watcher is set up`,
		})

		return monitorInProgress
	}

	public convertStatToVersion(stat: fs.Stats): Expectation.Version.FileOnDisk {
		return {
			type: Expectation.Version.Type.FILE_ON_DISK,
			fileSize: stat.size,
			modifiedDate: stat.mtimeMs,
			// checksum?: string
			// checkSumType?: 'sha' | 'md5' | 'whatever'
		}
	}

	/** Clean up (remove) files older than a certain time */
	public async cleanupOldFiles(
		/** Remove files older than this age (in seconde) */
		cleanFileAge: number
	): Promise<Reason | null> {
		// Check the config. 0 or -1 means it's disabled:
		if (cleanFileAge <= 0) {
			return {
				user: 'Internal error',
				tech: `cleanFileAge is ${cleanFileAge}`,
			}
		}

		const cleanUpDirectory = async (dirPath: string, removeEmptyDir: boolean) => {
			const now = Date.now()
			const files = await fsReaddir(path.join(this.folderPath, dirPath))

			if (files.length === 0) {
				if (removeEmptyDir) {
					const dirFullPath = path.join(this.folderPath, dirPath)
					this.worker.logOperation(`Clean up old files: Remove empty dir "${dirFullPath}"`)
					await fsRmDir(dirFullPath)
				}
			} else {
				for (const fileName of files) {
					const filePath = path.join(dirPath, fileName)
					const fullPath = path.join(this.folderPath, filePath)
					const lStat = await fsLstat(fullPath)
					if (lStat.isDirectory()) {
						await cleanUpDirectory(filePath, true)
					} else {
						const lastModified = Math.max(
							lStat.mtimeMs, // modified
							lStat.ctimeMs, // created
							lStat.birthtimeMs // birthtime (when a file is copied, this changes but the others are kept from the original file)
						)
						const age = Math.floor((now - lastModified) / 1000) // in seconds

						if (age > cleanFileAge) {
							await fsUnlink(fullPath)
							this.worker.logOperation(`Clean up old files: Remove file "${fullPath}" (age: ${age})`)
						}
					}
				}
			}
		}

		try {
			await cleanUpDirectory('', false)
		} catch (error) {
			return {
				user: 'Error when cleaning up files',
				tech: stringifyError(error),
			}
		}
		return null
	}

	/** Full path to the file containing deferred removals */
	private get deferRemovePackagesPath(): string {
		return path.join(this.folderPath, '__removePackages.json')
	}
	/** */
	private async getPackagesToRemove(): Promise<DelayPackageRemovalEntry[]> {
		let packagesToRemove: DelayPackageRemovalEntry[] = []
		try {
			await fsAccess(this.deferRemovePackagesPath, fs.constants.R_OK)
			// The file exists

			const text = await fsReadFile(this.deferRemovePackagesPath, {
				encoding: 'utf-8',
			})
			packagesToRemove = JSON.parse(text)
		} catch (err) {
			// File doesn't exist
			packagesToRemove = []
		}
		return packagesToRemove
	}
	private async storePackagesToRemove(packagesToRemove: DelayPackageRemovalEntry[]): Promise<void> {
		await fsWriteFile(this.deferRemovePackagesPath, JSON.stringify(packagesToRemove))
	}
}

interface DelayPackageRemovalEntry {
	/** Local file path */
	filePath: string
	/** Unix timestamp for when it's clear to remove the file */
	removeTime: number
}

enum StatusCategory {
	SETUP = 'setup',
	WARNING_LIMIT = 'warningLimit',
	WATCHER = 'watcher',
	FILE = 'file_',
}<|MERGE_RESOLUTION|>--- conflicted
+++ resolved
@@ -182,30 +182,9 @@
 			tech: `Setting up file watcher...`,
 		})
 
-<<<<<<< HEAD
-		const chokidarOptions: chokidar.WatchOptions = {
-			ignored: options.ignore ? new RegExp(options.ignore) : undefined,
-			persistent: true,
-		}
-		if (options.usePolling) {
-			chokidarOptions.usePolling = true
-			chokidarOptions.interval = options.usePolling
-			chokidarOptions.binaryInterval = options.usePolling
-		}
-		if (options.awaitWriteFinishStabilityThreshold) {
-			chokidarOptions.awaitWriteFinish = {
-				stabilityThreshold: options.awaitWriteFinishStabilityThreshold,
-				pollInterval: options.awaitWriteFinishStabilityThreshold,
-			}
-		}
-		const watcher = chokidar.watch(this.folderPath, chokidarOptions)
-
 		const monitorId = protectString<MonitorId>(
 			`${this.worker.agentAPI.config.workerId}_${this.worker.uniqueId}_${Date.now()}`
 		)
-=======
-		const monitorId = `${this.worker.agentAPI.config.workerId}_${this.worker.uniqueId}_${Date.now()}`
->>>>>>> 52043c03
 		const seenFiles = new Map<string, Expectation.Version.FileOnDisk | null>()
 
 		let triggerSendUpdateTimeout: NodeJS.Timeout | null = null
