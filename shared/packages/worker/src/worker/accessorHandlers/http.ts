import {
	GenericAccessorHandle,
	PackageReadInfo,
	PackageReadStream,
	PutPackageHandler,
	SetupPackageContainerMonitorsResult,
	AccessorHandlerRunCronJobResult,
	AccessorHandlerCheckHandleReadResult,
	AccessorHandlerCheckHandleWriteResult,
	AccessorHandlerCheckPackageContainerWriteAccessResult,
	AccessorHandlerCheckPackageReadAccessResult,
	AccessorHandlerTryPackageReadResult,
	PackageOperation,
	AccessorHandlerCheckHandleBasicResult,
} from './genericHandle'
import {
	Accessor,
	AccessorOnPackage,
	Expectation,
	PackageContainerExpectation,
	assertNever,
	Reason,
	AccessorId,
	MonitorId,
	rebaseUrl,
} from '@sofie-package-manager/api'
import { BaseWorker } from '../worker'
import { fetchWithController, fetchWithTimeout } from './lib/fetch'
import FormData from 'form-data'
import { MonitorInProgress } from '../lib/monitorInProgress'
import { defaultCheckHandleRead, defaultCheckHandleWrite } from './lib/lib'

/** Accessor handle for accessing files in a local folder */
export class HTTPAccessorHandle<Metadata> extends GenericAccessorHandle<Metadata> {
	static readonly type = 'http'
	private content: {
		/** This is set when the class-instance is only going to be used for PackageContainer access.*/
		onlyContainerAccess?: boolean
		path?: string
	}
	private workOptions: Expectation.WorkOptions.RemoveDelay
	constructor(
		worker: BaseWorker,
		public readonly accessorId: AccessorId,
		private accessor: AccessorOnPackage.HTTP,
		content: any, // eslint-disable-line  @typescript-eslint/explicit-module-boundary-types
		workOptions: any // eslint-disable-line  @typescript-eslint/explicit-module-boundary-types
	) {
		super(worker, accessorId, accessor, content, HTTPAccessorHandle.type)

		this.content = content
		// Verify content data:
		if (!content.onlyContainerAccess) {
			if (!this._getFilePath()) throw new Error('Bad input data: neither content.path nor accessor.url are set!')
		}

		if (workOptions.removeDelay && typeof workOptions.removeDelay !== 'number')
			throw new Error('Bad input data: workOptions.removeDelay is not a number!')
		this.workOptions = workOptions
	}
	static doYouSupportAccess(worker: BaseWorker, accessor0: AccessorOnPackage.Any): boolean {
		const accessor = accessor0 as AccessorOnPackage.HTTP
		return !accessor.networkId || worker.agentAPI.location.localNetworkIds.includes(accessor.networkId)
	}
	get packageName(): string {
		return this.path
	}
	checkHandleBasic(): AccessorHandlerCheckHandleBasicResult {
		if (this.accessor.type !== Accessor.AccessType.HTTP) {
			return {
				success: false,
				reason: {
					user: `There is an internal issue in Package Manager`,
					tech: `HTTP Accessor type is not HTTP ("${this.accessor.type}")!`,
				},
			}
		}
		if (!this.accessor.baseUrl && this.accessor.baseUrl !== '')
			return {
				success: false,
				reason: {
					user: `Accessor baseUrl not set`,
					tech: `Accessor baseUrl not set`,
				},
			}
		if (!this.content.onlyContainerAccess) {
			if (!this.path)
				return {
					success: false,
					reason: {
						user: `filePath not set`,
						tech: `filePath not set`,
					},
				}
		}
		return { success: true }
	}
	checkHandleRead(): AccessorHandlerCheckHandleReadResult {
		const defaultResult = defaultCheckHandleRead(this.accessor)
		if (defaultResult) return defaultResult
		return { success: true }
	}
	checkHandleWrite(): AccessorHandlerCheckHandleWriteResult {
		const defaultResult = defaultCheckHandleWrite(this.accessor)
		if (defaultResult) return defaultResult
		return { success: true }
	}
	async checkPackageReadAccess(): Promise<AccessorHandlerCheckPackageReadAccessResult> {
		const header = await this.fetchHeader()

		if (header.status >= 400) {
			return {
				success: false,
				reason: {
					user: `Got error code ${header.status} when trying to fetch package`,
					tech: `Error when requesting url "${this.fullUrl}": [${header.status}]: ${header.statusText}`,
				},
			}
		}
		return { success: true }
	}
	async tryPackageRead(): Promise<AccessorHandlerTryPackageReadResult> {
		// TODO: Do a HEAD request?
		// 204 or 404 is "not found"
		// Access-Control-Allow-Methods should contain GET
		return { success: true }
	}
	async checkPackageContainerWriteAccess(): Promise<AccessorHandlerCheckPackageContainerWriteAccessResult> {
		// todo: how to check this?
		return { success: true }
	}
	async getPackageActualVersion(): Promise<Expectation.Version.HTTPFile> {
		const header = await this.fetchHeader()

		return this.convertHeadersToVersion(header.headers)
	}
	async removePackage(reason: string): Promise<void> {
		if (this.workOptions.removeDelay) {
			await this.delayPackageRemoval(this.workOptions.removeDelay)
			this.worker.logOperation(
				`Remove package: Delay remove package "${this.packageName}", delay: ${this.workOptions.removeDelay} (${reason})`
			)
		} else {
			await this.removeMetadata()
			if (await this.deletePackageIfExists(this.fullUrl)) {
				this.worker.logOperation(`Remove package: Removed file "${this.packageName}" (${reason})`)
			} else {
				this.worker.logOperation(`Remove package: File already removed "${this.packageName}" (${reason})`)
			}
		}
	}
	async getPackageReadStream(): Promise<PackageReadStream> {
		const fetch = fetchWithController(this.fullUrl)
		const res = await fetch.response

		return {
			readStream: res.body,
			cancel: () => {
				fetch.controller.abort()
			},
		}
	}
	async putPackageStream(_sourceStream: NodeJS.ReadableStream): Promise<PutPackageHandler> {
		throw new Error('HTTP.putPackageStream: Not supported')
	}
	async getPackageReadInfo(): Promise<{ readInfo: PackageReadInfo; cancel: () => void }> {
		throw new Error('HTTP.getPackageReadInfo: Not supported')
	}
	async putPackageInfo(_readInfo: PackageReadInfo): Promise<PutPackageHandler> {
		throw new Error('HTTP.putPackageInfo: Not supported')
	}
	async prepareForOperation(
		operationName: string,
		source: string | GenericAccessorHandle<any>
	): Promise<PackageOperation> {
		await this.clearPackageRemoval()
		return this.worker.logWorkOperation(operationName, source, this.packageName)
	}
	async finalizePackage(operation: PackageOperation): Promise<void> {
		// do nothing
		operation.logDone()
	}

	async fetchMetadata(): Promise<Metadata | undefined> {
		return undefined
	}
	async updateMetadata(_metadata: Metadata): Promise<void> {
		// Not supported
	}
	async removeMetadata(): Promise<void> {
		// Not supported
	}

	async runCronJob(packageContainerExp: PackageContainerExpectation): Promise<AccessorHandlerRunCronJobResult> {
		let badReason: Reason | null = null
		const cronjobs = Object.keys(packageContainerExp.cronjobs) as (keyof PackageContainerExpectation['cronjobs'])[]
		for (const cronjob of cronjobs) {
			if (cronjob === 'interval') {
				// ignore
			} else if (cronjob === 'cleanup') {
				badReason = await this.removeDuePackages()
				const options = packageContainerExp.cronjobs[cronjob]
				badReason = await this.removeDuePackages()
				if (!badReason && options?.cleanFileAge) {
					// Not supported, since we aren't able to properly list all untracked files on a generic http-server
				}
			} else {
				// Assert that cronjob is of type "never", to ensure that all types of cronjobs are handled:
				assertNever(cronjob)
			}
		}

		if (!badReason) return { success: true }
		else return { success: false, reason: badReason }
	}
	async setupPackageContainerMonitors(
		packageContainerExp: PackageContainerExpectation
	): Promise<SetupPackageContainerMonitorsResult> {
		const resultingMonitors: Record<MonitorId, MonitorInProgress> = {}
		const monitorIds = Object.keys(
			packageContainerExp.monitors
		) as (keyof PackageContainerExpectation['monitors'])[]
		for (const monitorIdStr of monitorIds) {
			if (monitorIdStr === 'packages') {
				// todo: implement monitors
				throw new Error('Not implemented yet')
			} else {
				// Assert that cronjob is of type "never", to ensure that all types of monitors are handled:
				assertNever(monitorIdStr)
			}
		}

		return { success: true, monitors: resultingMonitors }
	}
	get fullUrl(): string {
		return rebaseUrl(this.baseUrl, this.path)
	}

<<<<<<< HEAD
=======
	private checkAccessor(): AccessorHandlerCheckHandleWriteResult {
		if (this.accessor.type !== Accessor.AccessType.HTTP) {
			return {
				success: false,
				reason: {
					user: `There is an internal issue in Package Manager`,
					tech: `HTTP Accessor type is not HTTP ("${this.accessor.type}")!`,
				},
			}
		}
		// Note: For the HTTP-accessor, we allow this.accessor.baseUrl to be empty/falsy
		// (which means that the content path needs to be a full URL)

		if (!this.content.onlyContainerAccess) {
			if (!this.path)
				return {
					success: false,
					reason: {
						user: `filePath not set`,
						tech: `filePath not set`,
					},
				}
		}
		return { success: true }
	}
>>>>>>> e576a667
	private get baseUrl(): string {
		return this.accessor.baseUrl ?? ''
	}
	get path(): string {
		if (this.content.onlyContainerAccess) throw new Error('onlyContainerAccess is set!')
		const filePath = this._getFilePath()
		if (!filePath) throw new Error(`HTTPAccessorHandle: path not set!`)
		return filePath
	}
	private convertHeadersToVersion(headers: HTTPHeaders): Expectation.Version.HTTPFile {
		return {
			type: Expectation.Version.Type.HTTP_FILE,

			contentType: headers.contentType || '',
			contentLength: parseInt(headers.contentLength || '0', 10) || 0,
			modified: headers.lastModified ? new Date(headers.lastModified).getTime() : 0,
			etags: [], // headers.etags, // todo!
		}
	}
	private async fetchHeader() {
		const ttl = this.accessor.isImmutable
			? 1000 * 60 * 60 * 24 // 1 day
			: 1000 // a second

		if (this.accessor.useGETinsteadOfHEAD) {
			// The source does NOT support HEAD requests, send a GET instead and abort the response:
			return await this.worker.cacheData(
				this.type,
				`GET ${this.fullUrl}`,
				async () => {
					const r = fetchWithController(this.fullUrl, {
						method: 'GET',
					})
					const response = await r.response
					response.body.on('error', () => {
						// Swallow the error. Since we're aborting the request, we're not interested in the body anyway.
					})

					const headers: HTTPHeaders = {
						contentType: response.headers.get('content-type'),
						contentLength: response.headers.get('content-length'),
						lastModified: response.headers.get('last-modified'),
						etags: response.headers.get('etag'),
					}
					// We're not interested in the actual body, so abort the request:
					r.controller.abort()
					return {
						headers,
						status: response.status,
						statusText: response.statusText,
					}
				},
				ttl
			)
		} else {
			return await this.worker.cacheData(
				this.type,
				`HEAD ${this.fullUrl}`,
				async () => {
					const r = fetchWithController(this.fullUrl, {
						method: 'HEAD',
					})
					const response = await r.response
					response.body.on('error', (e) => {
						this.worker.logger.warn(`fetchHeader: Error ${e}`)
					})

					const headers: HTTPHeaders = {
						contentType: response.headers.get('content-type'),
						contentLength: response.headers.get('content-length'),
						lastModified: response.headers.get('last-modified'),
						etags: response.headers.get('etag'),
					}
					return {
						headers,
						status: response.status,
						statusText: response.statusText,
					}
				},
				ttl
			)
		}
	}

	async delayPackageRemoval(ttl: number): Promise<void> {
		const packagesToRemove = await this.getPackagesToRemove()

		const filePath = this.path

		// Search for a pre-existing entry:
		let found = false
		for (const entry of packagesToRemove) {
			if (entry.filePath === filePath) {
				// extend the TTL if it was found:
				entry.removeTime = Date.now() + ttl

				found = true
				break
			}
		}
		if (!found) {
			packagesToRemove.push({
				filePath: filePath,
				removeTime: Date.now() + ttl,
			})
		}

		await this.storePackagesToRemove(packagesToRemove)
	}
	/** Clear a scheduled later removal of a package */
	async clearPackageRemoval(): Promise<void> {
		const packagesToRemove = await this.getPackagesToRemove()

		const filePath = this.path

		let found = false
		for (let i = 0; i < packagesToRemove.length; i++) {
			const entry = packagesToRemove[i]
			if (entry.filePath === filePath) {
				packagesToRemove.splice(i, 1)
				found = true
				break
			}
		}
		if (found) {
			await this.storePackagesToRemove(packagesToRemove)
		}
	}
	/** Remove any packages that are due for removal */
	async removeDuePackages(): Promise<Reason | null> {
		let packagesToRemove = await this.getPackagesToRemove()

		const removedFilePaths: string[] = []
		for (const entry of packagesToRemove) {
			// Check if it is time to remove the package:
			if (entry.removeTime < Date.now()) {
				// it is time to remove the package:
				const fullUrl: string = rebaseUrl(this.baseUrl, entry.filePath)

				await this.deletePackageIfExists(this.getMetadataPath(fullUrl))
				await this.deletePackageIfExists(fullUrl)
				removedFilePaths.push(entry.filePath)
			}
		}

		// Fetch again, to decrease the risk of race-conditions:
		packagesToRemove = await this.getPackagesToRemove()
		let changed = false
		// Remove paths from array:
		for (let i = 0; i < packagesToRemove.length; i++) {
			const entry = packagesToRemove[i]
			if (removedFilePaths.includes(entry.filePath)) {
				packagesToRemove.splice(i, 1)
				changed = true
				break
			}
		}
		if (changed) {
			await this.storePackagesToRemove(packagesToRemove)
		}
		return null
	}
	/** Returns false if it doesn't exist */
	private async deletePackageIfExists(url: string): Promise<boolean> {
		const result = await fetchWithTimeout(url, {
			method: 'DELETE',
		})
		if (result.status === 404) return false // that's ok
		if (result.status >= 400) {
			const text = await result.text()
			throw new Error(
				`deletePackageIfExists: Bad response: [${result.status}]: ${result.statusText}, DELETE ${this.fullUrl}, ${text}`
			)
		}
		return true
	}
	/** Full path to the file containing deferred removals */
	private get deferRemovePackagesPath(): string {
		return rebaseUrl(this.baseUrl, '__removePackages.json')
	}
	/** */
	private async getPackagesToRemove(): Promise<DelayPackageRemovalEntry[]> {
		return (await this.fetchJSON(this.deferRemovePackagesPath)) ?? []
	}
	private async storePackagesToRemove(packagesToRemove: DelayPackageRemovalEntry[]): Promise<void> {
		await this.storeJSON(this.deferRemovePackagesPath, packagesToRemove)
	}
	private async fetchJSON(url: string): Promise<any | undefined> {
		const result = await fetchWithTimeout(url)
		if (result.status === 404) return undefined
		if (result.status >= 400) {
			const text = await result.text()
			throw new Error(
				`getPackagesToRemove: Bad response: [${result.status}]: ${result.statusText}, GET ${url}, ${text}`
			)
		}
		return result.json()
	}
	private async storeJSON(url: string, data: any): Promise<void> {
		const formData = new FormData()
		formData.append('text', JSON.stringify(data))
		const result = await fetchWithTimeout(url, {
			method: 'POST',
			body: formData,
		})
		if (result.status >= 400) {
			const text = await result.text()
			throw new Error(`storeJSON: Bad response: [${result.status}]: ${result.statusText}, POST ${url}, ${text}`)
		}
	}
	/** Full path to the metadata file */
	private getMetadataPath(fullUrl: string) {
		return fullUrl + '_metadata.json'
	}
	private _getFilePath(): string | undefined {
		return this.accessor.url || this.content.path
	}
}
interface HTTPHeaders {
	contentType: string | null
	contentLength: string | null
	lastModified: string | null
	etags: string | null
}

interface DelayPackageRemovalEntry {
	/** Local file path */
	filePath: string
	/** Unix timestamp for when it's clear to remove the file */
	removeTime: number
}<|MERGE_RESOLUTION|>--- conflicted
+++ resolved
@@ -75,14 +75,9 @@
 				},
 			}
 		}
-		if (!this.accessor.baseUrl && this.accessor.baseUrl !== '')
-			return {
-				success: false,
-				reason: {
-					user: `Accessor baseUrl not set`,
-					tech: `Accessor baseUrl not set`,
-				},
-			}
+		// Note: For the HTTP-accessor, we allow this.accessor.baseUrl to be empty/falsy
+		// (which means that the content path needs to be a full URL)
+
 		if (!this.content.onlyContainerAccess) {
 			if (!this.path)
 				return {
@@ -93,6 +88,7 @@
 					},
 				}
 		}
+
 		return { success: true }
 	}
 	checkHandleRead(): AccessorHandlerCheckHandleReadResult {
@@ -236,34 +232,6 @@
 		return rebaseUrl(this.baseUrl, this.path)
 	}
 
-<<<<<<< HEAD
-=======
-	private checkAccessor(): AccessorHandlerCheckHandleWriteResult {
-		if (this.accessor.type !== Accessor.AccessType.HTTP) {
-			return {
-				success: false,
-				reason: {
-					user: `There is an internal issue in Package Manager`,
-					tech: `HTTP Accessor type is not HTTP ("${this.accessor.type}")!`,
-				},
-			}
-		}
-		// Note: For the HTTP-accessor, we allow this.accessor.baseUrl to be empty/falsy
-		// (which means that the content path needs to be a full URL)
-
-		if (!this.content.onlyContainerAccess) {
-			if (!this.path)
-				return {
-					success: false,
-					reason: {
-						user: `filePath not set`,
-						tech: `filePath not set`,
-					},
-				}
-		}
-		return { success: true }
-	}
->>>>>>> e576a667
 	private get baseUrl(): string {
 		return this.accessor.baseUrl ?? ''
 	}
