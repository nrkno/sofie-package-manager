--- conflicted
+++ resolved
@@ -1,10 +1,6 @@
 import WebSocket from 'ws'
-<<<<<<< HEAD
 import { HelpfulEventEmitter } from './HelpfulEventEmitter'
-=======
-import EventEmitter from 'events'
 import { stringifyError } from './lib'
->>>>>>> b08c9ac3
 
 export const PING_TIME = 10 * 1000
 /**
