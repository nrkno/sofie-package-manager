<<<<<<< HEAD
import { HelpfulEventEmitter } from './HelpfulEventEmitter'
import { stringifyError } from './lib'
=======
import { EventEmitter } from 'events'
import { promiseTimeout, stringifyError } from './lib'
>>>>>>> b08c9ac3
import { LoggerInstance } from './logger'
import { WebsocketClient } from './websocketClient'
import { Hook, MessageBase, MessageIdentifyClient, ACTION_TIMEOUT } from './websocketConnection'

/**
 * The AdapterClient's sub-classes are used to connect to an AdapterServer in order to provide type-safe communication between processes (using web-sockets),
 * or (in the case where they run in the same process) hook directly into the AdapterServer, to call the methods directly.
 * @see {@link ./adapterServer.ts}
 */
export abstract class AdapterClient<ME, OTHER> extends HelpfulEventEmitter {
	/** Used for internal connections */
	private serverHook?: Hook<OTHER, ME>

	protected _sendMessage: (type: keyof OTHER, ...args: any[]) => Promise<any> = () => {
		throw new Error('.init() must be called first!')
	}

	constructor(protected logger: LoggerInstance, private clientType: MessageIdentifyClient['clientType']) {
		super()
	}

	private conn?: WebsocketClient
	private terminated = false

	private _connected = false

	async init(id: string, connectionOptions: ClientConnectionOptions, clientMethods: ME): Promise<void> {
		if (connectionOptions.type === 'websocket') {
			const conn = new WebsocketClient(
				this.logger,
				id,
				connectionOptions.url,
				this.clientType,
				async (message: MessageBase) => {
					// On message from other party:
					const fcn = (clientMethods as any)[message.type]
					if (fcn) {
						// Call the method, and ensure that it resolves in time:

						// Note: It is better if the receiver times out the method call than the other party.
						// This way we can differ between the called method timing out and a websocket timeout.

						return promiseTimeout(
							fcn.call(clientMethods, ...message.args),
							ACTION_TIMEOUT,
							this.timeoutMessage(message.type, message.args)
						)
					}
				}
			)
			this.conn = conn

			conn.on('connected', () => {
				if (this.listenerCount('connected') === 0) {
					this.logger.debug(`Websocket client connected ("${id}", ${this.clientType})`)
				}
				this.emit('connected')
				this._connected = true
			})
			conn.on('disconnected', () => {
				if (this.listenerCount('disconnected') === 0) {
					this.logger.debug(`Websocket client disconnected ("${id}", ${this.clientType})`)
				}
				this.emit('disconnected')
				this._connected = false
			})
			conn.on('error', (err) => {
				this.logger.error(`AdapterClient: Error event: ${stringifyError(err)}`)
			})
			this._sendMessage = ((type: string, ...args: any[]) => conn.send(type, ...args)) as any

			await conn.connect()
		} else {
			if (!this.serverHook)
				throw new Error(`AdapterClient: can't init() an internal connection, call hook() first!`)

			const serverHook: OTHER = this.serverHook(id, clientMethods)
			this._sendMessage = async (type: keyof OTHER, ...args: any[]) => {
				if (this.terminated) throw new Error(`Can't send message due to being terminated`)

				const fcn = serverHook[type] as any
				if (fcn) {
					try {
						return await promiseTimeout(fcn(...args), ACTION_TIMEOUT, this.timeoutMessage(type, args))
					} catch (err) {
						throw new Error(`Error when executing method "${type}": ${stringifyError(err)}`)
					}
				} else {
					throw new Error(`Unknown method "${type}"`)
				}
			}
			setTimeout(() => {
				this.emit('connected')
				this._connected = true
			}, 1)
		}
	}
	/** Used to hook into methods of the AdapterServer directly. Used when the server and client runs in the same process. */
	hook(serverHook: Hook<OTHER, ME>): void {
		this.serverHook = serverHook
	}
	terminate(): void {
		this.terminated = true
		this.conn?.close()
		delete this.serverHook
	}
	get connected(): boolean {
		return this._connected
	}
	private timeoutMessage(type: any, args: any[]): string {
		const explainArgs = JSON.stringify(args).slice(0, 100) // limit the arguments to 100 chars
		const receivedTime = new Date().toLocaleTimeString()

		return `Timeout of function "${type}": ${explainArgs} (received: ${receivedTime})`
	}
}
/** Options for an AdepterClient */
export type ClientConnectionOptions =
	| {
			type: 'websocket'
			/** URL to websocket server. Example: ws://www.host.com/path */
			url: string
	  }
	| {
			type: 'internal'
	  }<|MERGE_RESOLUTION|>--- conflicted
+++ resolved
@@ -1,10 +1,5 @@
-<<<<<<< HEAD
 import { HelpfulEventEmitter } from './HelpfulEventEmitter'
-import { stringifyError } from './lib'
-=======
-import { EventEmitter } from 'events'
 import { promiseTimeout, stringifyError } from './lib'
->>>>>>> b08c9ac3
 import { LoggerInstance } from './logger'
 import { WebsocketClient } from './websocketClient'
 import { Hook, MessageBase, MessageIdentifyClient, ACTION_TIMEOUT } from './websocketConnection'
