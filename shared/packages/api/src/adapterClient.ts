--- conflicted
+++ resolved
@@ -2,11 +2,7 @@
 import { promiseTimeout, stringifyError } from './lib'
 import { LoggerInstance } from './logger'
 import { WebsocketClient } from './websocketClient'
-<<<<<<< HEAD
 import { Hook, MessageBase, MessageIdentifyClient, ACTION_TIMEOUT } from './websocketConnection'
-=======
-import { ACTION_TIMEOUT, Hook, MessageBase, MessageIdentifyClient } from './websocketConnection'
->>>>>>> 798ee85e
 
 /**
  * The AdapterClient's sub-classes are used to connect to an AdapterServer in order to provide type-safe communication between processes (using web-sockets),
@@ -42,7 +38,6 @@
 					const fcn = (clientMethods as any)[message.type]
 					if (fcn) {
 						// Call the method, and ensure that it resolves in time:
-<<<<<<< HEAD
 
 						// Note: It is better if the receiver times out the method call than the other party.
 						// This way we can differ between the called method timing out and a websocket timeout.
@@ -52,21 +47,8 @@
 							ACTION_TIMEOUT,
 							this.timeoutMessage(message.type, message.args)
 						)
-=======
-						const pResult = Promise.race([
-							fcn.call(clientMethods, ...message.args),
-
-							new Promise((_, reject) => {
-								setTimeout(() => {
-									reject(`Timeout of funtion "${message.type}"`)
-								}, ACTION_TIMEOUT)
-							}),
-						])
-
-						return pResult
 					} else {
 						throw new Error(`Unknown method "${message.type}"`)
->>>>>>> 798ee85e
 					}
 				}
 			)
