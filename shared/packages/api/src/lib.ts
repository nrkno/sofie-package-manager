--- conflicted
+++ resolved
@@ -383,7 +383,6 @@
 	})
 	return o
 }
-<<<<<<< HEAD
 /**
  * Like path.join(),
  * but this fixes an issue in path.join where it doesn't handle paths double slashes together with relative paths correctly
@@ -429,7 +428,9 @@
 		Boolean(p.match(/^\w:/)) || // C:\, path.isAbsolute() doesn't handle this on Linux
 		p.startsWith('\\\\') || // \\server\path, path.isAbsolute() doesn't handle this on Linux
 		p.startsWith('\\') // \server\path, path.isAbsolute() doesn't handle this on Linux
-=======
+	)
+}
+
 /** Returns true if we're running tests (in Jest) */
 export function isRunningInTest(): boolean {
 	// Note: JEST_WORKER_ID is set when running in unit tests
@@ -441,6 +442,5 @@
 		// Process runs as a node process, we're probably in development mode.:
 		(process.execPath.endsWith('node.exe') || // windows
 			process.execPath.endsWith('node')) // linux
->>>>>>> e576a667
 	)
 }