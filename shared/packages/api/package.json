{
    "name": "@shared/api",
<<<<<<< HEAD
    "version": "1.1.0-alpha.0",
=======
    "version": "1.1.1",
>>>>>>> 6f62d584
    "main": "dist/index",
    "types": "dist/index",
    "files": [
        "dist"
    ],
    "license": "MIT",
    "scripts": {
        "build": "rimraf dist && yarn build:main",
        "build:main": "tsc -p tsconfig.json",
        "__test": "jest",
        "precommit": "lint-staged"
    },
    "peerDependencies": {
        "@sofie-automation/blueprints-integration": "*"
    },
    "devDependencies": {
        "@types/winston": "^2.3.9",
        "@types/ws": "^7.4.0",
        "lint-staged": "^7.2.0"
    },
    "dependencies": {
        "underscore": "^1.12.0",
        "winston": "^2.4.2",
        "ws": "^7.4.3",
        "yargs": "^16.2.0"
    },
    "prettier": "@sofie-automation/code-standard-preset/.prettierrc.json",
    "engines": {
        "node": ">=12.20.0"
    },
    "lint-staged": {
        "*.{js,css,json,md,scss}": [
            "prettier"
        ],
        "*.{ts,tsx}": [
            "eslint"
        ]
    }
}<|MERGE_RESOLUTION|>--- conflicted
+++ resolved
@@ -1,10 +1,6 @@
 {
     "name": "@shared/api",
-<<<<<<< HEAD
-    "version": "1.1.0-alpha.0",
-=======
     "version": "1.1.1",
->>>>>>> 6f62d584
     "main": "dist/index",
     "types": "dist/index",
     "files": [
