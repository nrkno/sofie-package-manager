--- conflicted
+++ resolved
@@ -1,10 +1,6 @@
 {
     "name": "@sofie-package-manager/api",
-<<<<<<< HEAD
     "version": "1.50.0-alpha.0",
-=======
-    "version": "1.42.1",
->>>>>>> c24e2a04
     "main": "dist/index",
     "types": "dist/index",
     "files": [
