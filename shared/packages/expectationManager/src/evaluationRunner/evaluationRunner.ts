// eslint-disable-next-line node/no-extraneous-import
import { ExpectedPackageStatusAPI } from '@sofie-automation/shared-lib/dist/package-manager/package'
import {
	diff,
	ExpectationId,
	literal,
	LoggerInstance,
	objectEntries,
	objectSize,
	Reason,
	StatusCode,
	stringifyError,
	startTimer,
} from '@sofie-package-manager/api'
import { PromisePool } from '@supercharge/promise-pool'
import _ from 'underscore'
import { evaluateExpectationState } from './evaluateExpectationState'
import { InternalManager } from '../internalManager/internalManager'
import { ExpectationTracker } from '../expectationTracker/expectationTracker'
import { expLabel, getDefaultTrackedExpectation, TrackedExpectation } from '../lib/trackedExpectation'
import { TrackedPackageContainerExpectation } from '../lib/trackedPackageContainerExpectation'

/**
 * The EvaluationRunner goes through one pass of evaluation of expectations.
 * When an evaluation is scheduled to run,
 * a new instance of EvaluationRunner is created, then the async .run() method is called.
 * After .run() is done, the instance is not used again.
 */
export class EvaluationRunner {
	static instanceId = 0

	public logger: LoggerInstance
	private instanceId: number

	constructor(logger: LoggerInstance, public manager: InternalManager, public tracker: ExpectationTracker) {
		this.instanceId = EvaluationRunner.instanceId++
		this.logger = logger.category(`Runner_${this.instanceId}`)
	}
	public async run(): Promise<EvaluationResult> {
		this.logger.debug(Date.now() / 1000 + ' _evaluateExpectations ----------')

		const times: { [key: string]: number } = {}

		{
			const timer = startTimer()

			// First we're going to see if there is any new incoming data which needs to be pulled in.
			if (this.tracker.receivedUpdates.expectationsHasBeenUpdated) {
				await this.updateReceivedData_Expectations().promise
			}
			times['timeUpdateReceivedExpectations'] = timer.get()
		}

		{
			const timer = startTimer()

			if (this.tracker.receivedUpdates.packageContainersHasBeenUpdated) {
				await this._updateReceivedData_TrackedPackageContainers()
			}
			times['timeUpdateReceivedPackageContainerExpectations'] = timer.get()
		}

		{
			const timer = startTimer()

			// Iterate through the PackageContainerExpectations:
			await this._evaluateAllTrackedPackageContainers()
			times['timeEvaluateAllTrackedPackageContainers'] = timer.get()
		}

		{
			const timer = startTimer()

			this.tracker.worksInProgress.checkWorksInProgress()
			times['timeMonitorWorksInProgress'] = timer.get()
		}

		// Iterate through all Expectations:
		const { runAgainASAP, times: evaluateTimes } = await this._evaluateAllExpectations()

		for (const key in evaluateTimes) {
			times[key] = evaluateTimes[key]
		}

		await this.tracker.scaler.checkIfNeedToScaleUp().catch((err) => {
			this.logger.error(`Error in checkIfNeedToScaleUp: ${stringifyError(err)}`)
		})

		this.manager.statusReport.update(times)

		return literal<EvaluationResult>({
			runAgainASAP,
		})
	}
	/** Goes through the incoming data and stores it */
	private updateReceivedData_Expectations(): {
		promise: Promise<void>
	} {
		this.tracker.receivedUpdates.expectationsHasBeenUpdated = false

		const cancelPromises: Promise<void>[] = []

		// Added / Changed Expectations
		for (const exp of this.tracker.receivedUpdates.getExpectations()) {
			let diffExplanation: string | null = null

			let difference: null | 'new' | 'major' | 'minor' = null
			const existingtrackedExp = this.tracker.trackedExpectations.get(exp.id)
			if (!existingtrackedExp) {
				// new
				difference = 'new'
			} else {
				// Treat differences in priority as a "minor" update:
				diffExplanation = diff(existingtrackedExp.exp, exp, ['priority'])
				const isSignificantlyDifferent = Boolean(diffExplanation)
				const isPriorityDifferent = existingtrackedExp.exp.priority !== exp.priority

				if (isSignificantlyDifferent) {
					const trackedExp = existingtrackedExp

					if (trackedExp.state == ExpectedPackageStatusAPI.WorkStatusState.WORKING) {
						if (trackedExp.status.workInProgressCancel) {
							this.logger.debug(`Cancelling ${expLabel(trackedExp)} due to update`)
							cancelPromises.push(trackedExp.status.workInProgressCancel())
						}
					}
					difference = 'major'
				} else if (isPriorityDifferent) {
					difference = 'minor'
				}
			}

			if (difference === 'new' || difference === 'major') {
				const newTrackedExp = getDefaultTrackedExpectation(exp, existingtrackedExp)

				this.tracker.trackedExpectations.upsert(exp.id, newTrackedExp)
				if (difference === 'new') {
					this.tracker.trackedExpectationAPI.updateTrackedExpectationStatus(newTrackedExp, {
						state: ExpectedPackageStatusAPI.WorkStatusState.NEW,
						reason: {
							user: `Added just now`,
							tech: `Added ${Date.now()}`,
						},
						// Don't update the package status, since we don't know anything about the package yet.
						dontUpdatePackage: true,
					})
				} else {
					this.tracker.trackedExpectationAPI.updateTrackedExpectationStatus(newTrackedExp, {
						state: ExpectedPackageStatusAPI.WorkStatusState.NEW,
						reason: {
							user: `Updated just now`,
							tech: `Updated ${Date.now()}, diff: (${diffExplanation})`,
						},
						// Don't update the package status, since the package likely hasn't changed:
						dontUpdatePackage: true,
					})
				}
			} else if (difference === 'minor') {
				// A minor update doesn't require a full re-evaluation of the expectation.

				const trackedExp = this.tracker.trackedExpectations.get(exp.id)
				if (trackedExp) {
					this.logger.debug(
						`Minor update of expectation "${expLabel(trackedExp)}": ${diff(existingtrackedExp?.exp, exp)}`
					)

					trackedExp.exp = exp
				}
			}
		}

		// Removed Expectations:
		for (const id of this.tracker.trackedExpectations.getIds()) {
			const trackedExp = this.tracker.trackedExpectations.get(id)
			if (!trackedExp) continue
			trackedExp.errorCount = 0 // Also reset the errorCount, to start fresh.

			if (!this.tracker.receivedUpdates.expectationExist(id)) {
				// This expectation has been removed
				// TODO: handled removed expectations!

				if (trackedExp.state == ExpectedPackageStatusAPI.WorkStatusState.WORKING) {
					if (trackedExp.status.workInProgressCancel) {
						this.logger.verbose(`Cancelling ${expLabel(trackedExp)} due to removed`)
						cancelPromises.push(trackedExp.status.workInProgressCancel())
					}
				}

				this.tracker.trackedExpectationAPI.updateTrackedExpectationStatus(trackedExp, {
					state: ExpectedPackageStatusAPI.WorkStatusState.REMOVED,
					reason: {
						user: 'Expectation was removed',
						tech: `Expectation was removed`,
					},
				})
				trackedExp.lastEvaluationTime = 0 // To rerun ASAP
			}
		}

		// Restarted Expectations:
		if (this.tracker.receivedUpdates.restartAllExpectations) {
			for (const id of this.tracker.trackedExpectations.getIds()) {
				this.tracker.receivedUpdates.restartExpectations(id)
			}
		}
		this.tracker.receivedUpdates.restartAllExpectations = false

		for (const id of this.tracker.receivedUpdates.getRestartExpectations()) {
			const trackedExp = this.tracker.trackedExpectations.get(id)
			if (trackedExp) {
				if (trackedExp.state == ExpectedPackageStatusAPI.WorkStatusState.WORKING) {
					if (trackedExp.status.workInProgressCancel) {
						this.logger.verbose(`Cancelling ${expLabel(trackedExp)} due to restart`)
						cancelPromises.push(trackedExp.status.workInProgressCancel())
					}
				}

				this.tracker.trackedExpectationAPI.updateTrackedExpectationStatus(trackedExp, {
					state: ExpectedPackageStatusAPI.WorkStatusState.RESTARTED,
					reason: {
						user: 'Restarted by user',
						tech: `Restarted by user`,
					},
					// Don't update the package status, since the package likely hasn't changed:
					dontUpdatePackage: true,
				})
				trackedExp.lastEvaluationTime = 0 // To rerun ASAP
			}
		}
		this.tracker.receivedUpdates.clearRestartExpectations()

		// Aborted:
		for (const id of this.tracker.receivedUpdates.getAbortExpectations()) {
			const trackedExp = this.tracker.trackedExpectations.get(id)
			if (trackedExp) {
				if (trackedExp.state == ExpectedPackageStatusAPI.WorkStatusState.WORKING) {
					if (trackedExp.status.workInProgressCancel) {
						this.logger.verbose(`Cancelling ${expLabel(trackedExp)} due to abort`)
						cancelPromises.push(trackedExp.status.workInProgressCancel())
					}
				}

				this.tracker.trackedExpectationAPI.updateTrackedExpectationStatus(trackedExp, {
					state: ExpectedPackageStatusAPI.WorkStatusState.ABORTED,
					reason: {
						user: 'Aborted by user',
						tech: `Aborted by user`,
					},
					// Don't update the package status, since the package likely hasn't changed:
					dontUpdatePackage: true,
				})
			}
		}
		this.tracker.receivedUpdates.clearAbortExpectations()

		// We have now handled all new updates:
		this.tracker.receivedUpdates.expectationsHasBeenUpdated = false

		// Recalculate the tree of listening expectations:
		this.tracker.listeningExpectations.rePopulate()

		return {
			promise: Promise.all(cancelPromises).then(() => {
				return // void
			}),
		}
	}
	/** Iterate through the tracked Expectations */
	private async _evaluateAllExpectations(): Promise<{ runAgainASAP: boolean; times: { [key: string]: number } }> {
		/** If this is set to true, we want _evaluateExpectations() to be run again ASAP */
		let runAgainASAP = false

		const times: { [key: string]: number } = {}

		const removeIds: ExpectationId[] = []

		const tracked = this.tracker.trackedExpectations.list()

		// Step 0: Reset the session:
		for (const trackedExp of tracked) {
			trackedExp.session = null
		}

		const postProcessSession = (trackedExp: TrackedExpectation) => {
			if (trackedExp.session?.triggerOtherExpectationsAgain) {
				// Will cause another iteration of this._handleExpectations to be called again ASAP after this iteration has finished
				runAgainASAP = true
			}
			if (trackedExp.session?.expectationCanBeRemoved) {
				// The tracked expectation can be removed
				removeIds.push(trackedExp.id)
			}
		}

		/** These states can be handled in parallel */
		const handleStatesParallel = [
			// Note: The order of these is important, as the states normally progress in this order:
			ExpectedPackageStatusAPI.WorkStatusState.ABORTED,
			ExpectedPackageStatusAPI.WorkStatusState.RESTARTED,
			ExpectedPackageStatusAPI.WorkStatusState.REMOVED,
			ExpectedPackageStatusAPI.WorkStatusState.NEW,
			ExpectedPackageStatusAPI.WorkStatusState.WAITING,
			ExpectedPackageStatusAPI.WorkStatusState.FULFILLED,
		]

		/** These states must be handled one at a time */
		const handleStatesSerial = [
			ExpectedPackageStatusAPI.WorkStatusState.READY,
			ExpectedPackageStatusAPI.WorkStatusState.WORKING,
		]

		// Step 1: Evaluate the Expectations which are in the states that can be handled in parallel:
		for (const handleState of handleStatesParallel) {
			const timer = startTimer()
			// Filter out the ones that are in the state we're about to handle:
			const trackedWithState = tracked.filter((trackedExp) => trackedExp.state === handleState)

			if (trackedWithState.length) {
				this.logger.debug(`Handle state ${handleState}, ${trackedWithState.length} expectations..`)
			}

			if (trackedWithState.length) {
				// We're using a PromisePool so that we don't send out an unlimited number of parallel requests to the workers.

				await PromisePool.for(trackedWithState)
					.withConcurrency(this.tracker.constants.PARALLEL_CONCURRENCY)
					.handleError(async (error, trackedExp) => {
						// Log the error
						this.logger.error(error.name + error.message)
						if (trackedExp.session) {
							// Mark the expectation so that it won't be evaluated again this round:
							trackedExp.session.hadError = true
						}
					})
					.process(async (trackedExp) => {
						await evaluateExpectationState(this, trackedExp)
						postProcessSession(trackedExp)
					})
			}
			times[`time_${handleState}`] = timer.get()
		}

		// Step 1.5: Reset the session:
		// Because during the next iteration, the worker-assignment need to be done in series
		for (const trackedExp of tracked) {
			trackedExp.session = null
		}

		this.logger.debug(`Handle other states..`)
		handleStatesSerial.forEach((handleState) => {
			const trackedWithState = tracked.filter((trackedExp) => trackedExp.state === handleState)
			this.logger.debug(`Handle state ${handleState}, ${trackedWithState.length} expectations..`)
		})
		this.logger.debug(`Worker count: ${this.manager.workerAgents.list().length}`)

		const timer = startTimer()
		// Step 2: Evaluate the expectations, now one by one:
		for (const trackedExp of tracked) {
			// Only handle the states that
			if (handleStatesSerial.includes(trackedExp.state)) {
				// Evaluate the Expectation:
				await evaluateExpectationState(this, trackedExp)
				postProcessSession(trackedExp)
			}

			if (runAgainASAP && timer.get() > this.tracker.constants.ALLOW_SKIPPING_QUEUE_TIME) {
				// Skip the rest of the queue, so that we don't get stuck on evaluating low-prio expectations.
				this.logger.debug(
					`Skipping the rest of the queue (after ${this.tracker.constants.ALLOW_SKIPPING_QUEUE_TIME})`
				)
				break
			}
			if (this.tracker.receivedUpdates.expectationsHasBeenUpdated) {
				// We have received new expectations. We should abort the evaluation-loop and restart from the beginning.
				// So that we don't miss any high-prio Expectations.
				this.logger.debug(`Skipping the rest of the queue, due to expectations has been updated`)
				runAgainASAP = true
				break
			}
		}
		times[`time_restTrackedExp`] = timer.get()
		for (const id of removeIds) {
			this.tracker.trackedExpectations.remove(id)
		}

		return { runAgainASAP, times }
	}
	/** Goes through the incoming data and stores it */
	private async _updateReceivedData_TrackedPackageContainers() {
		this.tracker.receivedUpdates.packageContainersHasBeenUpdated = false

		// Added / Changed
		for (const packageContainer of this.tracker.receivedUpdates.getPackageContainers()) {
			let isNew = false
			let isUpdated = false

			let trackedPackageContainer: TrackedPackageContainerExpectation

			const existingPackageContainer = this.tracker.trackedPackageContainers.get(packageContainer.id)
			if (!existingPackageContainer) {
				// Is new

				isNew = true
				isUpdated = true

				trackedPackageContainer = {
					id: packageContainer.id,
					packageContainer: packageContainer,
					currentWorker: null,
					waitingForWorkerTime: null,
					isUpdated: true,
					removed: false,
					lastEvaluationTime: 0,
					lastCronjobTime: 0,
					monitorIsSetup: false,
					status: {
						status: StatusCode.UNKNOWN,
						statusReason: { user: '', tech: '' },
						statusChanged: 0,
						monitors: {},
					},
				}
				this.tracker.trackedPackageContainers.upsert(packageContainer.id, trackedPackageContainer)
			} else {
				trackedPackageContainer = existingPackageContainer

				if (!_.isEqual(existingPackageContainer.packageContainer, packageContainer)) {
					isUpdated = true
				} else if (this.tracker.receivedUpdates.isRestartPackageContainer(packageContainer.id)) {
					isUpdated = true
				}
			}

			if (isUpdated) {
				trackedPackageContainer.packageContainer = packageContainer
				trackedPackageContainer.isUpdated = true
				trackedPackageContainer.removed = false

				if (isNew) {
					this.tracker.trackedPackageContainerAPI.updateTrackedPackageContainerStatus(
						trackedPackageContainer,
						StatusCode.UNKNOWN,
						{
							user: `Added just now`,
							tech: `Added ${Date.now()}`,
						}
					)
				} else {
					this.tracker.trackedPackageContainerAPI.updateTrackedPackageContainerStatus(
						trackedPackageContainer,
						StatusCode.UNKNOWN,
						{
							user: `Updated just now`,
							tech: `Updated ${Date.now()}`,
						}
					)
				}
			}
		}

		// Removed:
		for (const trackedPackageContainer of this.tracker.trackedPackageContainers.list()) {
			const containerId = trackedPackageContainer.id
			if (!this.tracker.receivedUpdates.getPackageContainer(containerId)) {
				// This packageContainersExpectation has been removed

				if (trackedPackageContainer.currentWorker) {
					const workerAgent = this.manager.workerAgents.get(trackedPackageContainer.currentWorker)
					if (workerAgent && workerAgent.connected) {
						try {
							const result = await workerAgent.api.disposePackageContainerMonitors(containerId)
							if (result.success) {
								trackedPackageContainer.removed = true
								this.manager.callbacks.reportPackageContainerExpectationStatus(containerId, null)

								this.tracker.trackedPackageContainers.remove(containerId)
							} else {
								this.logger.error(
									`_updateReceivedData_TrackedPackageContainers: disposePackageContainerMonitors did not succeed: ${JSON.stringify(
										result.reason
									)}`
								)
								this.tracker.trackedPackageContainerAPI.updateTrackedPackageContainerStatus(
									trackedPackageContainer,
									StatusCode.BAD,
									result.reason
								)
							}
						} catch (err) {
							this.logger.error(
								`_updateReceivedData_TrackedPackageContainers: Caught exception: ${JSON.stringify(err)}`
							)
							this.tracker.trackedPackageContainerAPI.updateTrackedPackageContainerStatus(
								trackedPackageContainer,
								StatusCode.BAD,
								{
									user: 'Internal Error',
									tech: `Error when removing: ${stringifyError(err)}`,
								}
							)
						}
					}
				}
			}
		}

		this.tracker.receivedUpdates.clearRestartExpectations()
	}
	private async _evaluateAllTrackedPackageContainers(): Promise<void> {
		for (const trackedPackageContainer of this.tracker.trackedPackageContainers.list()) {
			const timer = startTimer()

			try {
				let badStatus = false
				trackedPackageContainer.lastEvaluationTime = Date.now()

				if (trackedPackageContainer.isUpdated) {
					// If the packageContainer was newly updated, reset and set up again:
					if (trackedPackageContainer.currentWorker) {
						const workerAgent = this.manager.workerAgents.get(trackedPackageContainer.currentWorker)
						if (workerAgent && workerAgent.connected) {
							const disposeMonitorResult = await workerAgent.api.disposePackageContainerMonitors(
								trackedPackageContainer.id
							)
							if (!disposeMonitorResult.success) {
								badStatus = true
								this.logger.debug(
									`_evaluateAllTrackedPackageContainers: disposePackageContainerMonitors did not succeed: ${JSON.stringify(
										disposeMonitorResult.reason
									)}`
								)
								this.tracker.trackedPackageContainerAPI.updateTrackedPackageContainerStatus(
									trackedPackageContainer,
									StatusCode.BAD,
									{
										user: `Unable to restart monitor, due to ${disposeMonitorResult.reason.user}`,
										tech: `Unable to restart monitor: ${disposeMonitorResult.reason.tech}`,
									}
								)
								continue // Break further execution for this PackageContainer
							}
						} else {
							// Lost connecttion to the worker & monitor
						}
						trackedPackageContainer.currentWorker = null
					}
					trackedPackageContainer.isUpdated = false
				}

				if (trackedPackageContainer.currentWorker) {
					// Check that the worker still exists:
					if (!this.manager.workerAgents.get(trackedPackageContainer.currentWorker)) {
						trackedPackageContainer.currentWorker = null
					}
				}
				if (!trackedPackageContainer.currentWorker) {
					// Find a worker that supports this PackageContainer

					let notSupportReason: Reason | null = null
					await Promise.all(
						this.manager.workerAgents.list().map<Promise<void>>(async ({ workerId, workerAgent }) => {
							if (!workerAgent.connected) return

							const support = await workerAgent.api.doYouSupportPackageContainer(
								trackedPackageContainer.packageContainer
							)
							if (!trackedPackageContainer.currentWorker) {
								if (support.support) {
									trackedPackageContainer.currentWorker = workerId
								} else {
									notSupportReason = support.reason
								}
							}
						})
					)
					if (objectSize(trackedPackageContainer.packageContainer.accessors) > 0) {
						if (!trackedPackageContainer.currentWorker) {
							if (this.manager.workerAgents.list().length) {
								notSupportReason = {
									user: 'Found no worker that supports this packageContainer',
									tech: 'Found no worker that supports this packageContainer',
								}
							} else {
								notSupportReason = {
									user: 'No workers available',
									tech: 'No workers available',
								}
							}
						}
					} else {
						notSupportReason = {
							user: 'The PackageContainer has no accessors',
							tech: 'The PackageContainer has no accessors',
						}
					}

					if (notSupportReason) {
						badStatus = true
						this.logger.debug(
							`_evaluateAllTrackedPackageContainers: doYouSupportPackageContainer could not find a supportive worker: ${JSON.stringify(
								notSupportReason
							)}`
						)
						this.tracker.trackedPackageContainerAPI.updateTrackedPackageContainerStatus(
							trackedPackageContainer,
							StatusCode.BAD,
							{
								user: `Unable to handle PackageContainer, due to: ${notSupportReason.user}`,
								tech: `Unable to handle PackageContainer, due to: ${notSupportReason.tech}`,
							}
						)
						continue // Break further execution for this PackageContainer
					}
				}

				if (trackedPackageContainer.currentWorker) {
					const workerAgent = this.manager.workerAgents.get(trackedPackageContainer.currentWorker)

					if (!workerAgent) {
						this.tracker.trackedPackageContainerAPI.updateTrackedPackageContainerStatus(
							trackedPackageContainer,
							StatusCode.BAD,
							{
								user: `Internal error`,
								tech: `Internal error: currentWorker (${trackedPackageContainer.currentWorker}) does not exist`,
							}
						)
						continue // Break further execution for this PackageContainer
					}

					if (objectSize(trackedPackageContainer.packageContainer.monitors) !== 0) {
						if (!trackedPackageContainer.monitorIsSetup) {
							const monitorSetup = await workerAgent.api.setupPackageContainerMonitors(
								trackedPackageContainer.packageContainer
							)

							trackedPackageContainer.status.monitors = {}
							if (monitorSetup.success) {
								trackedPackageContainer.monitorIsSetup = true
<<<<<<< HEAD
								for (const [monitorId, monitor] of objectEntries(monitorSetup.monitors)) {
=======
								for (const [monitorId, monitor] of Object.entries(monitorSetup.monitors)) {
									this.logger.debug(
										`Set up monitor "${monitor.label}" (${monitorId}) for PackageContainer ${trackedPackageContainer.id}`
									)

>>>>>>> 52043c03
									if (trackedPackageContainer.status.monitors[monitorId]) {
										// In case there no monitor status has been emitted yet:
										this.tracker.trackedPackageContainerAPI.updateTrackedPackageContainerMonitorStatus(
											trackedPackageContainer,
											monitorId,
											monitor.label,
											StatusCode.UNKNOWN,
											{
												user: 'Setting up monitor...',
												tech: 'Setting up monitor...',
											}
										)
									}
								}
							} else {
								badStatus = true
								this.logger.debug(
									`_evaluateAllTrackedPackageContainers: setupPackageContainerMonitors did not suceed: ${JSON.stringify(
										monitorSetup.reason
									)}`
								)
								this.tracker.trackedPackageContainerAPI.updateTrackedPackageContainerStatus(
									trackedPackageContainer,
									StatusCode.BAD,
									{
										user: `Unable to set up monitors for PackageContainer, due to: ${monitorSetup.reason.user}`,
										tech: `Unable to set up monitors for PackageContainer, due to: ${monitorSetup.reason.tech}`,
									}
								)
							}
						}
					}

					const cronjobInterval =
						trackedPackageContainer.packageContainer.cronjobs.interval ||
						this.tracker.constants.DEFAULT_CRONJOB_INTERVAL
					const timeSinceLastCronjob = Date.now() - trackedPackageContainer.lastCronjobTime
					if (timeSinceLastCronjob > cronjobInterval) {
						trackedPackageContainer.lastCronjobTime = Date.now()
						const cronJobStatus = await workerAgent.api.runPackageContainerCronJob(
							trackedPackageContainer.packageContainer
						)
						if (!cronJobStatus.success) {
							badStatus = true
							this.logger.error(
								`_evaluateAllTrackedPackageContainers: runPackageContainerCronJob did not suceed: ${JSON.stringify(
									cronJobStatus.reason
								)}`
							)
							this.tracker.trackedPackageContainerAPI.updateTrackedPackageContainerStatus(
								trackedPackageContainer,
								StatusCode.BAD,
								{
									user: 'Cron job not completed, due to: ' + cronJobStatus.reason.user,
									tech: 'Cron job not completed, due to: ' + cronJobStatus.reason.tech,
								}
							)
							continue
						}
					}
				}

				if (!badStatus) {
					this.tracker.trackedPackageContainerAPI.updateTrackedPackageContainerStatus(
						trackedPackageContainer,
						StatusCode.GOOD,
						{
							user: `All good`,
							tech: `All good`,
						}
					)
				}
			} catch (err) {
				this.logger.error(`_evaluateAllTrackedPackageContainers: ${JSON.stringify(err)}`)
				this.tracker.trackedPackageContainerAPI.updateTrackedPackageContainerStatus(
					trackedPackageContainer,
					StatusCode.BAD,
					{
						user: 'Internal Error',
						tech: `Unhandled Error: ${stringifyError(err)}`,
					}
				)
			}
			this.logger.debug(`trackedPackageContainer ${trackedPackageContainer.id}, took ${timer.get()} ms`)
		}
	}
}
export interface EvaluationResult {
	runAgainASAP: boolean
}<|MERGE_RESOLUTION|>--- conflicted
+++ resolved
@@ -637,15 +637,11 @@
 							trackedPackageContainer.status.monitors = {}
 							if (monitorSetup.success) {
 								trackedPackageContainer.monitorIsSetup = true
-<<<<<<< HEAD
 								for (const [monitorId, monitor] of objectEntries(monitorSetup.monitors)) {
-=======
-								for (const [monitorId, monitor] of Object.entries(monitorSetup.monitors)) {
 									this.logger.debug(
 										`Set up monitor "${monitor.label}" (${monitorId}) for PackageContainer ${trackedPackageContainer.id}`
 									)
 
->>>>>>> 52043c03
 									if (trackedPackageContainer.status.monitors[monitorId]) {
 										// In case there no monitor status has been emitted yet:
 										this.tracker.trackedPackageContainerAPI.updateTrackedPackageContainerMonitorStatus(
