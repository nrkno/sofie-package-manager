--- conflicted
+++ resolved
@@ -371,873 +371,11 @@
 		}
 	}
 
-<<<<<<< HEAD
-=======
-		this.monitorWorksInProgress()
-		times['timeMonitorWorksInProgress'] = Date.now() - startTime
-
-		// Iterate through all Expectations:
-		const { runAgainASAP, times: evaluateTimes } = await this._evaluateAllExpectations()
-
-		for (const key in evaluateTimes) {
-			times[key] = evaluateTimes[key]
-		}
-
-		this.statusReport = this.updateStatusReport(times)
-
-		await this.checkIfNeedToScaleUp().catch((err) => {
-			this.logger.error(`Error in checkIfNeedToScaleUp: ${stringifyError(err)}`)
-		})
-
-		if (runAgainASAP) {
-			this._triggerEvaluateExpectations(true)
-		}
-	}
-	/** Goes through the incoming data and stores it */
-	private async updateReceivedExpectations(): Promise<void> {
-		this.receivedUpdates.expectationsHasBeenUpdated = false
-
-		// Added / Changed
-		for (const id of Object.keys(this.receivedUpdates.expectations)) {
-			const exp = this.receivedUpdates.expectations[id]
-
-			let diffExplanation: string | null = null
-
-			let difference: null | 'new' | 'major' | 'minor' = null
-			const existingtrackedExp: TrackedExpectation | undefined = this.trackedExpectations[id]
-			if (!existingtrackedExp) {
-				// new
-				difference = 'new'
-			} else {
-				// Treat differences in priority as a "minor" update:
-				diffExplanation = diff(existingtrackedExp.exp, exp, ['priority'])
-				const isSignificantlyDifferent = Boolean(diffExplanation)
-				const isPriorityDifferent = existingtrackedExp.exp.priority !== exp.priority
-
-				if (isSignificantlyDifferent) {
-					const trackedExp = existingtrackedExp
-
-					if (trackedExp.state == ExpectedPackageStatusAPI.WorkStatusState.WORKING) {
-						if (trackedExp.status.workInProgressCancel) {
-							this.logger.debug(`Cancelling ${expLabel(trackedExp)} due to update`)
-							await trackedExp.status.workInProgressCancel()
-						}
-					}
-					difference = 'major'
-				} else if (isPriorityDifferent) {
-					difference = 'minor'
-				}
-			}
-
-			if (difference === 'new' || difference === 'major') {
-				const newTrackedExp = getDefaultTrackedExpectation(exp, existingtrackedExp)
-
-				this.trackedExpectations[id] = newTrackedExp
-				if (difference === 'new') {
-					this.updateTrackedExpStatus(newTrackedExp, {
-						state: ExpectedPackageStatusAPI.WorkStatusState.NEW,
-						reason: {
-							user: `Added just now`,
-							tech: `Added ${Date.now()}`,
-						},
-						// Don't update the package status, since we don't know anything about the package yet.
-						dontUpdatePackage: true,
-					})
-				} else {
-					this.updateTrackedExpStatus(newTrackedExp, {
-						state: ExpectedPackageStatusAPI.WorkStatusState.NEW,
-						reason: {
-							user: `Updated just now`,
-							tech: `Updated ${Date.now()}, diff: (${diffExplanation})`,
-						},
-						// Don't update the package status, since the package likely hasn't changed:
-						dontUpdatePackage: true,
-					})
-				}
-			} else if (difference === 'minor') {
-				// A minor update doesn't require a full re-evaluation of the expectation.
-
-				const trackedExp = this.trackedExpectations[id]
-				if (trackedExp) {
-					this.logger.debug(
-						`Minor update of expectation "${expLabel(trackedExp)}": ${diff(existingtrackedExp.exp, exp)}`
-					)
-
-					trackedExp.exp = exp
-				}
-			}
-		}
-
-		// Removed:
-		for (const id of Object.keys(this.trackedExpectations)) {
-			this.trackedExpectations[id].errorCount = 0 // Also reset the errorCount, to start fresh.
-
-			if (!this.receivedUpdates.expectations[id]) {
-				// This expectation has been removed
-				// TODO: handled removed expectations!
-
-				const trackedExp = this.trackedExpectations[id]
-
-				if (trackedExp.state == ExpectedPackageStatusAPI.WorkStatusState.WORKING) {
-					if (trackedExp.status.workInProgressCancel) {
-						this.logger.verbose(`Cancelling ${expLabel(trackedExp)} due to removed`)
-						await trackedExp.status.workInProgressCancel()
-					}
-				}
-
-				this.updateTrackedExpStatus(trackedExp, {
-					state: ExpectedPackageStatusAPI.WorkStatusState.REMOVED,
-					reason: {
-						user: 'Expectation was removed',
-						tech: `Expectation was removed`,
-					},
-				})
-				trackedExp.lastEvaluationTime = 0 // To rerun ASAP
-			}
-		}
-
-		// Restarted:
-		if (this.receivedUpdates.restartAllExpectations) {
-			for (const id of Object.keys(this.trackedExpectations)) {
-				this.receivedUpdates.restartExpectations[id] = true
-			}
-		}
-		this.receivedUpdates.restartAllExpectations = false
-
-		for (const id of Object.keys(this.receivedUpdates.restartExpectations)) {
-			const trackedExp = this.trackedExpectations[id]
-			if (trackedExp) {
-				if (trackedExp.state == ExpectedPackageStatusAPI.WorkStatusState.WORKING) {
-					if (trackedExp.status.workInProgressCancel) {
-						this.logger.verbose(`Cancelling ${expLabel(trackedExp)} due to restart`)
-						await trackedExp.status.workInProgressCancel()
-					}
-				}
-
-				this.updateTrackedExpStatus(trackedExp, {
-					state: ExpectedPackageStatusAPI.WorkStatusState.RESTARTED,
-					reason: {
-						user: 'Restarted by user',
-						tech: `Restarted by user`,
-					},
-					// Don't update the package status, since the package likely hasn't changed:
-					dontUpdatePackage: true,
-				})
-				trackedExp.lastEvaluationTime = 0 // To rerun ASAP
-			}
-		}
-		this.receivedUpdates.restartExpectations = {}
-
-		// Aborted:
-		for (const id of Object.keys(this.receivedUpdates.abortExpectations)) {
-			const trackedExp = this.trackedExpectations[id]
-			if (trackedExp) {
-				if (trackedExp.state == ExpectedPackageStatusAPI.WorkStatusState.WORKING) {
-					if (trackedExp.status.workInProgressCancel) {
-						this.logger.verbose(`Cancelling ${expLabel(trackedExp)} due to abort`)
-						await trackedExp.status.workInProgressCancel()
-					}
-				}
-
-				this.updateTrackedExpStatus(trackedExp, {
-					state: ExpectedPackageStatusAPI.WorkStatusState.ABORTED,
-					reason: {
-						user: 'Aborted by user',
-						tech: `Aborted by user`,
-					},
-					// Don't update the package status, since the package likely hasn't changed:
-					dontUpdatePackage: true,
-				})
-			}
-		}
-		this.receivedUpdates.abortExpectations = {}
-
-		this._triggerByFullfilledIds = {}
-		for (const id of Object.keys(this.trackedExpectations)) {
-			const trackedExp = this.trackedExpectations[id]
-			if (trackedExp.exp.triggerByFullfilledIds) {
-				for (const triggerByFullfilledId of trackedExp.exp.triggerByFullfilledIds) {
-					if (triggerByFullfilledId === id) {
-						throw new Error(`triggerByFullfilledIds not allowed to contain it's own id: "${id}"`)
-					}
-
-					if (!this._triggerByFullfilledIds[triggerByFullfilledId]) {
-						this._triggerByFullfilledIds[triggerByFullfilledId] = []
-					}
-					this._triggerByFullfilledIds[triggerByFullfilledId].push(trackedExp.id)
-				}
-			}
-		}
-	}
->>>>>>> 03fc445e
 	private getTrackedExpectations(): TrackedExpectation[] {
 		return this.tracker.getSortedTrackedExpectations()
 	}
 
-<<<<<<< HEAD
 	public updatePackageContainerPackageStatus(trackedExp: TrackedExpectation, isRemoved: boolean): void {
-=======
-	/** Iterate through the tracked Expectations */
-	private async _evaluateAllExpectations(): Promise<{ runAgainASAP: boolean; times: { [key: string]: number } }> {
-		/** If this is set to true, we want _evaluateExpectations() to be run again ASAP */
-		let runAgainASAP = false
-
-		const times: { [key: string]: number } = {}
-
-		const removeIds: string[] = []
-
-		const tracked = this.getTrackedExpectations()
-
-		// Step 0: Reset the session:
-		for (const trackedExp of tracked) {
-			trackedExp.session = null
-		}
-
-		const postProcessSession = (trackedExp: TrackedExpectation) => {
-			if (trackedExp.session?.triggerOtherExpectationsAgain) {
-				// Will cause another iteration of this._handleExpectations to be called again ASAP after this iteration has finished
-				runAgainASAP = true
-			}
-			if (trackedExp.session?.expectationCanBeRemoved) {
-				// The tracked expectation can be removed
-				removeIds.push(trackedExp.id)
-			}
-		}
-
-		/** These states can be handled in parallel */
-		const handleStatesParallel = [
-			// Note: The order of these is important, as the states normally progress in this order:
-			ExpectedPackageStatusAPI.WorkStatusState.ABORTED,
-			ExpectedPackageStatusAPI.WorkStatusState.RESTARTED,
-			ExpectedPackageStatusAPI.WorkStatusState.REMOVED,
-			ExpectedPackageStatusAPI.WorkStatusState.NEW,
-			ExpectedPackageStatusAPI.WorkStatusState.WAITING,
-			ExpectedPackageStatusAPI.WorkStatusState.FULFILLED,
-		]
-
-		/** These states must be handled one at a time */
-		const handleStatesSerial = [
-			ExpectedPackageStatusAPI.WorkStatusState.READY,
-			ExpectedPackageStatusAPI.WorkStatusState.WORKING,
-		]
-
-		// Step 1: Evaluate the Expectations which are in the states that can be handled in parallel:
-		for (const handleState of handleStatesParallel) {
-			const startTime = Date.now()
-			// Filter out the ones that are in the state we're about to handle:
-			const trackedWithState = tracked.filter((trackedExp) => trackedExp.state === handleState)
-
-			if (trackedWithState.length) {
-				this.logger.verbose(`Handle state ${handleState}, ${trackedWithState.length} expectations..`)
-			}
-
-			if (trackedWithState.length) {
-				// We're using a PromisePool so that we don't send out an unlimited number of parallel requests to the workers.
-				await PromisePool.for(trackedWithState)
-					.withConcurrency(this.constants.PARALLEL_CONCURRENCY)
-					.handleError(async (error, trackedExp) => {
-						// Log the error
-						this.logger.error(error.name + error.message)
-						if (trackedExp.session) {
-							// Mark the expectation so that it won't be evaluated again this round:
-							trackedExp.session.hadError = true
-						}
-					})
-					.process(async (trackedExp) => {
-						await this.evaluateExpectationState(trackedExp)
-						postProcessSession(trackedExp)
-					})
-			}
-			times[`time_${handleState}`] = Date.now() - startTime
-		}
-
-		// Step 1.5: Reset the session:
-		// Because during the next iteration, the worker-assignment need to be done in series
-		for (const trackedExp of tracked) {
-			trackedExp.session = null
-		}
-
-		this.logger.verbose(`Handle other states..`)
-		handleStatesSerial.forEach((handleState) => {
-			const trackedWithState = tracked.filter((trackedExp) => trackedExp.state === handleState)
-			this.logger.verbose(`Handle state ${handleState}, ${trackedWithState.length} expectations..`)
-		})
-		this.logger.verbose(`Worker count: ${Object.keys(this.workerAgents).length}`)
-
-		const startTime = Date.now()
-		// Step 2: Evaluate the expectations, now one by one:
-		for (const trackedExp of tracked) {
-			// Only handle the states that
-			if (handleStatesSerial.includes(trackedExp.state)) {
-				// Evaluate the Expectation:
-				await this.evaluateExpectationState(trackedExp)
-				postProcessSession(trackedExp)
-			}
-
-			if (runAgainASAP && Date.now() - startTime > this.constants.ALLOW_SKIPPING_QUEUE_TIME) {
-				// Skip the rest of the queue, so that we don't get stuck on evaluating low-prio expectations.
-				this.logger.verbose(
-					`Skipping the rest of the queue (after ${this.constants.ALLOW_SKIPPING_QUEUE_TIME})`
-				)
-				break
-			}
-			if (this.receivedUpdates.expectationsHasBeenUpdated) {
-				// We have received new expectations. We should abort the evaluation-loop and restart from the beginning.
-				// So that we don't miss any high-prio Expectations.
-				this.logger.verbose(`Skipping the rest of the queue, due to expectations has been updated`)
-				runAgainASAP = true
-				break
-			}
-		}
-		times[`time_restTrackedExp`] = Date.now() - startTime
-		for (const id of removeIds) {
-			delete this.trackedExpectations[id]
-		}
-
-		return { runAgainASAP, times }
-	}
-	/** Evaluate the state of an Expectation */
-	private async evaluateExpectationState(trackedExp: TrackedExpectation): Promise<void> {
-		const timeSinceLastEvaluation = Date.now() - trackedExp.lastEvaluationTime
-		if (!trackedExp.session) trackedExp.session = {}
-		if (trackedExp.session.hadError) return // There was an error during the session.
-
-		if (trackedExp.session.expectationCanBeRemoved) return // The expectation has been removed
-
-		const lastErrorTime = trackedExp.lastError?.time || 0
-		const timeSinceLastError = Date.now() - lastErrorTime
-		if (
-			timeSinceLastError < this.constants.ERROR_WAIT_TIME &&
-			trackedExp.state !== ExpectedPackageStatusAPI.WorkStatusState.RESTARTED
-		) {
-			this.logger.silly(
-				`Skipping expectation state evaluation of "${expLabel(trackedExp)}" (${trackedExp.exp.type}), ` +
-					`because it's time from last error (${timeSinceLastError}ms) is less than ` +
-					`${this.constants.ERROR_WAIT_TIME}ms`
-			)
-			return // Don't run again too soon after an error, unless it's a manual restart
-		}
-
-		try {
-			if (trackedExp.state === ExpectedPackageStatusAPI.WorkStatusState.NEW) {
-				// Check which workers might want to handle it:
-				// Reset properties:
-				trackedExp.status = {}
-
-				let hasQueriedAnyone = false
-				await Promise.all(
-					Object.entries(this.workerAgents).map(async ([workerId, workerAgent]) => {
-						if (!workerAgent.connected) return
-
-						// Only ask each worker once:
-						if (
-							!trackedExp.queriedWorkers[workerId] ||
-							Date.now() - trackedExp.queriedWorkers[workerId] > this.constants.WORKER_SUPPORT_TIME
-						) {
-							trackedExp.queriedWorkers[workerId] = Date.now()
-							hasQueriedAnyone = true
-							try {
-								const support = await workerAgent.api.doYouSupportExpectation(trackedExp.exp)
-
-								if (support.support) {
-									trackedExp.availableWorkers[workerId] = true
-								} else {
-									delete trackedExp.availableWorkers[workerId]
-									trackedExp.noAvailableWorkersReason = support.reason
-								}
-							} catch (err) {
-								delete trackedExp.availableWorkers[workerId]
-
-								if ((err + '').match(/timeout/i)) {
-									trackedExp.noAvailableWorkersReason = {
-										user: 'Worker timed out',
-										tech: `Worker "${workerId} timeout"`,
-									}
-								} else throw err
-							}
-						}
-					})
-				)
-				const availableWorkersCount = Object.keys(trackedExp.availableWorkers).length
-				if (availableWorkersCount) {
-					if (hasQueriedAnyone) {
-						this.updateTrackedExpStatus(trackedExp, {
-							state: ExpectedPackageStatusAPI.WorkStatusState.WAITING,
-							reason: {
-								user: `${availableWorkersCount} workers available, about to start...`,
-								tech: `Found ${availableWorkersCount} workers who supports this Expectation`,
-							},
-							// Don't update the package status, since we don't know anything about the package yet:
-							dontUpdatePackage: true,
-						})
-					} else {
-						// If we didn't query anyone, just skip ahead to next state without being too verbose:
-						this.updateTrackedExpStatus(trackedExp, {
-							state: ExpectedPackageStatusAPI.WorkStatusState.WAITING,
-							// Don't update the package status, since we don't know anything about the package yet:
-							dontUpdatePackage: true,
-						})
-					}
-				} else {
-					if (!Object.keys(trackedExp.queriedWorkers).length) {
-						if (!Object.keys(this.workerAgents).length) {
-							this.updateTrackedExpStatus(trackedExp, {
-								state: ExpectedPackageStatusAPI.WorkStatusState.NEW,
-								reason: {
-									user: `No Workers available (this is likely a configuration issue)`,
-									tech: `No Workers available`,
-								},
-								// Don't update the package status, since we don't know anything about the package yet:
-								dontUpdatePackage: true,
-							})
-						} else {
-							this.updateTrackedExpStatus(trackedExp, {
-								state: ExpectedPackageStatusAPI.WorkStatusState.NEW,
-								reason: {
-									user: `No Workers available (this is likely a configuration issue)`,
-									tech: `No Workers queried, ${Object.keys(this.workerAgents).length} available`,
-								},
-								// Don't update the package status, since we don't know anything about the package yet:
-								dontUpdatePackage: true,
-							})
-						}
-					} else {
-						this.updateTrackedExpStatus(trackedExp, {
-							state: ExpectedPackageStatusAPI.WorkStatusState.NEW,
-							reason: {
-								user: `Found no workers who supports this Expectation, due to: ${trackedExp.noAvailableWorkersReason.user}`,
-								tech: `Found no workers who supports this Expectation: "${
-									trackedExp.noAvailableWorkersReason.tech
-								}", have asked workers: [${Object.keys(trackedExp.queriedWorkers).join(',')}]`,
-							},
-							// Don't update the package status, since we don't know anything about the package yet:
-							dontUpdatePackage: true,
-						})
-					}
-				}
-			} else if (trackedExp.state === ExpectedPackageStatusAPI.WorkStatusState.WAITING) {
-				// Check if the expectation is ready to start:
-
-				await this.assignWorkerToSession(trackedExp)
-
-				if (trackedExp.session.assignedWorker) {
-					try {
-						// First, check if it is already fulfilled:
-						const fulfilled = await trackedExp.session.assignedWorker.worker.isExpectationFullfilled(
-							trackedExp.exp,
-							false
-						)
-						if (fulfilled.fulfilled) {
-							// The expectation is already fulfilled:
-							this.updateTrackedExpStatus(trackedExp, {
-								state: ExpectedPackageStatusAPI.WorkStatusState.FULFILLED,
-							})
-							if (this.handleTriggerByFullfilledIds(trackedExp)) {
-								// Something was triggered, run again ASAP:
-								trackedExp.session.triggerOtherExpectationsAgain = true
-							}
-						} else {
-							const readyToStart = await this.isExpectationReadyToStartWorkingOn(
-								trackedExp.session.assignedWorker.worker,
-								trackedExp
-							)
-
-							const newStatus: Partial<TrackedExpectation['status']> = {}
-							if (readyToStart.sourceExists !== undefined)
-								newStatus.sourceExists = readyToStart.sourceExists
-
-							if (readyToStart.ready) {
-								this.updateTrackedExpStatus(trackedExp, {
-									state: ExpectedPackageStatusAPI.WorkStatusState.READY,
-									reason: {
-										user: 'About to start working..',
-										tech: `About to start, was not fulfilled: ${fulfilled.reason.tech}`,
-									},
-									status: newStatus,
-								})
-							} else {
-								// Not ready to start
-								if (readyToStart.isWaitingForAnother) {
-									// Not ready to start because it's waiting for another expectation to be fullfilled first
-									// Stay here in WAITING state:
-									this.updateTrackedExpStatus(trackedExp, {
-										reason: readyToStart.reason,
-										status: newStatus,
-									})
-								} else {
-									// Not ready to start because of some other reason (e.g. the source doesn't exist)
-									this.updateTrackedExpStatus(trackedExp, {
-										state: ExpectedPackageStatusAPI.WorkStatusState.NEW,
-										reason: readyToStart.reason,
-										status: newStatus,
-									})
-								}
-							}
-						}
-					} catch (error) {
-						// There was an error, clearly it's not ready to start
-						this.logger.warn(`Error in WAITING: ${stringifyError(error)}`)
-
-						this.updateTrackedExpStatus(trackedExp, {
-							state: ExpectedPackageStatusAPI.WorkStatusState.NEW,
-							reason: {
-								user: 'Restarting due to error',
-								tech: `Error from worker ${trackedExp.session.assignedWorker.id}: "${stringifyError(
-									error
-								)}"`,
-							},
-							isError: true,
-						})
-					}
-				} else {
-					// No worker is available at the moment.
-					// Do nothing, hopefully some will be available at a later iteration
-					this.noWorkerAssigned(trackedExp)
-				}
-			} else if (trackedExp.state === ExpectedPackageStatusAPI.WorkStatusState.READY) {
-				// Start working on it:
-
-				await this.assignWorkerToSession(trackedExp)
-
-				if (
-					trackedExp.session.assignedWorker &&
-					// Only allow starting if the job can start in a short while:
-					trackedExp.session.assignedWorker.cost.startCost > 0 // 2022-03-25: We're setting this to 0 to only allow one job per worker
-				) {
-					trackedExp.session.noAssignedWorkerReason = {
-						user: `Workers are busy`,
-						tech: `Workers are busy (startCost=${trackedExp.session.assignedWorker.cost.startCost})`,
-					}
-					delete trackedExp.session.assignedWorker
-				}
-				if (trackedExp.session.assignedWorker) {
-					const assignedWorker = trackedExp.session.assignedWorker
-
-					try {
-						this.logger.debug(`workOnExpectation: "${expLabel(trackedExp)}" (${trackedExp.exp.type})`)
-
-						// Start working on the Expectation:
-						const wipInfo = await assignedWorker.worker.workOnExpectation(
-							trackedExp.exp,
-							assignedWorker.cost,
-							this.constants.WORK_TIMEOUT_TIME
-						)
-
-						trackedExp.status.workInProgressCancel = async () => {
-							await assignedWorker.worker.cancelWorkInProgress(wipInfo.wipId)
-							delete trackedExp.status.workInProgressCancel
-						}
-
-						// trackedExp.status.workInProgress = new WorkInProgressReceiver(wipInfo.properties)
-						this.worksInProgress[`${assignedWorker.id}_${wipInfo.wipId}`] = {
-							wipId: wipInfo.wipId,
-							properties: wipInfo.properties,
-							trackedExp: trackedExp,
-							workerId: assignedWorker.id,
-							worker: assignedWorker.worker,
-							cost: assignedWorker.cost.cost,
-							startCost: assignedWorker.cost.startCost,
-							lastUpdated: Date.now(),
-						}
-
-						this.updateTrackedExpStatus(trackedExp, {
-							state: ExpectedPackageStatusAPI.WorkStatusState.WORKING,
-							reason: {
-								user: `Working on: ${wipInfo.properties.workLabel}`,
-								tech: `Working on: ${wipInfo.properties.workLabel}`,
-							},
-							status: wipInfo.properties,
-						})
-					} catch (error) {
-						this.logger.warn(`Error in READY: ${stringifyError(error)}`)
-						// There was an error
-						this.updateTrackedExpStatus(trackedExp, {
-							state: ExpectedPackageStatusAPI.WorkStatusState.NEW,
-							reason: {
-								user: 'Restarting due to an error',
-								tech: `Error from worker ${trackedExp.session.assignedWorker.id}: "${stringifyError(
-									error
-								)}"`,
-							},
-							isError: true,
-						})
-					}
-				} else {
-					// No worker is available at the moment.
-					// Check if anough time has passed if it makes sense to check for new workers again:
-
-					if (
-						trackedExp.noWorkerAssignedTime &&
-						Date.now() - trackedExp.noWorkerAssignedTime > this.constants.WORKER_SUPPORT_TIME
-					) {
-						// Restart
-						this.updateTrackedExpStatus(trackedExp, {
-							state: ExpectedPackageStatusAPI.WorkStatusState.NEW,
-							// Don't update the package status, since we don't know anything about the package at this point:
-							dontUpdatePackage: true,
-						})
-					} else {
-						// Do nothing, hopefully some will be available at a later iteration
-						this.noWorkerAssigned(trackedExp)
-					}
-				}
-			} else if (trackedExp.state === ExpectedPackageStatusAPI.WorkStatusState.WORKING) {
-				// It is already working, don't do anything
-				// TODO: work-timeout?
-			} else if (trackedExp.state === ExpectedPackageStatusAPI.WorkStatusState.FULFILLED) {
-				// TODO: Some monitor that is able to invalidate if it isn't fullfilled anymore?
-
-				if (timeSinceLastEvaluation > this.getFullfilledWaitTime()) {
-					await this.assignWorkerToSession(trackedExp)
-					if (trackedExp.session.assignedWorker) {
-						try {
-							// Check if it is still fulfilled:
-							const fulfilled = await trackedExp.session.assignedWorker.worker.isExpectationFullfilled(
-								trackedExp.exp,
-								true
-							)
-							if (fulfilled.fulfilled) {
-								// Yes it is still fullfiled
-								// No need to update the tracked state, since it's already fullfilled:
-								// this.updateTrackedExp(trackedExp, WorkStatusState.FULFILLED, fulfilled.reason)
-							} else {
-								// It appears like it's not fullfilled anymore
-								trackedExp.status.actualVersionHash = undefined
-								trackedExp.status.workProgress = undefined
-								this.updateTrackedExpStatus(trackedExp, {
-									state: ExpectedPackageStatusAPI.WorkStatusState.NEW,
-									reason: fulfilled.reason,
-								})
-							}
-						} catch (error) {
-							this.logger.warn(`Error in FULFILLED: ${stringifyError(error)}`)
-							// Do nothing, hopefully some will be available at a later iteration
-							// todo: Is this the right thing to do?
-							this.updateTrackedExpStatus(trackedExp, {
-								reason: {
-									user: `Can't check if fulfilled, due to an error`,
-									tech: `Error from worker ${trackedExp.session.assignedWorker.id}: ${stringifyError(
-										error
-									)}`,
-								},
-								// Should we se this here?
-								// dontUpdatePackage: true,
-							})
-						}
-					} else {
-						// No worker is available at the moment.
-						// Do nothing, hopefully some will be available at a later iteration
-						this.noWorkerAssigned(trackedExp)
-					}
-				} else {
-					// Do nothing
-				}
-			} else if (trackedExp.state === ExpectedPackageStatusAPI.WorkStatusState.REMOVED) {
-				await this.assignWorkerToSession(trackedExp)
-				/** When true, the expectation can be removed */
-				let removeTheExpectation = false
-				if (trackedExp.session.assignedWorker) {
-					const removed = await trackedExp.session.assignedWorker.worker.removeExpectation(trackedExp.exp)
-					// Check if the removal was successful:
-					if (removed.removed) {
-						removeTheExpectation = true
-					} else {
-						// Something went wrong when trying to handle the removal.
-						trackedExp.errorOnRemoveCount++
-						this.updateTrackedExpStatus(trackedExp, {
-							state: ExpectedPackageStatusAPI.WorkStatusState.REMOVED,
-							reason: removed.reason,
-							isError: true,
-						})
-					}
-				} else {
-					// No worker is available at the moment.
-					// Do nothing, hopefully some will be available at a later iteration
-					trackedExp.errorOnRemoveCount++
-					this.noWorkerAssigned(trackedExp)
-				}
-
-				// We only allow a number of failure-of-removals.
-				// After that, we'll remove the expectation to avoid congestion:
-				if (trackedExp.errorOnRemoveCount > this.constants.FAILED_REMOVE_COUNT) {
-					removeTheExpectation = true
-				}
-				if (removeTheExpectation) {
-					trackedExp.session.expectationCanBeRemoved = true
-					// Send a status that this expectation has been removed:
-					this.updatePackageContainerPackageStatus(trackedExp, true)
-					this.callbacks.reportExpectationStatus(trackedExp.id, null, null, {})
-				}
-			} else if (trackedExp.state === ExpectedPackageStatusAPI.WorkStatusState.RESTARTED) {
-				await this.assignWorkerToSession(trackedExp)
-				if (trackedExp.session.assignedWorker) {
-					// Start by removing the expectation
-					const removed = await trackedExp.session.assignedWorker.worker.removeExpectation(trackedExp.exp)
-					if (removed.removed) {
-						this.updateTrackedExpStatus(trackedExp, {
-							state: ExpectedPackageStatusAPI.WorkStatusState.NEW,
-							reason: {
-								user: 'Ready to start (after restart)',
-								tech: 'Ready to start (after restart)',
-							},
-						})
-					} else {
-						// Something went wrong when trying to remove
-						this.updateTrackedExpStatus(trackedExp, {
-							state: ExpectedPackageStatusAPI.WorkStatusState.RESTARTED,
-							reason: removed.reason,
-							isError: true,
-						})
-					}
-				} else {
-					// No worker is available at the moment.
-					// Do nothing, hopefully some will be available at a later iteration
-					this.noWorkerAssigned(trackedExp)
-				}
-			} else if (trackedExp.state === ExpectedPackageStatusAPI.WorkStatusState.ABORTED) {
-				await this.assignWorkerToSession(trackedExp)
-				if (trackedExp.session.assignedWorker) {
-					// Start by removing the expectation
-					const removed = await trackedExp.session.assignedWorker.worker.removeExpectation(trackedExp.exp)
-					if (removed.removed) {
-						// This will cause the expectation to be intentionally stuck in the ABORTED state.
-						this.updateTrackedExpStatus(trackedExp, {
-							state: ExpectedPackageStatusAPI.WorkStatusState.ABORTED,
-							reason: {
-								user: 'Aborted',
-								tech: 'Aborted',
-							},
-						})
-					} else {
-						// Something went wrong when trying to remove
-						this.updateTrackedExpStatus(trackedExp, {
-							state: ExpectedPackageStatusAPI.WorkStatusState.ABORTED,
-							reason: removed.reason,
-							isError: true,
-						})
-					}
-				} else {
-					// No worker is available at the moment.
-					// Do nothing, hopefully some will be available at a later iteration
-					this.noWorkerAssigned(trackedExp)
-				}
-			} else {
-				assertNever(trackedExp.state)
-			}
-		} catch (err) {
-			this.logger.error(
-				`Error thrown in evaluateExpectationState for expectation "${expLabel(trackedExp)}": ${stringifyError(
-					err
-				)}`
-			)
-			this.updateTrackedExpStatus(trackedExp, {
-				reason: {
-					user: 'Internal error in Package Manager',
-					tech: `${stringifyError(err)}`,
-				},
-				isError: true,
-			})
-		}
-	}
-	/** Returns the appropriate time to wait before checking a fulfilled expectation again */
-	private getFullfilledWaitTime(): number {
-		return (
-			// Default minimum time to wait:
-			this.constants.FULLFILLED_MONITOR_TIME +
-			// Also add some more time, so that we don't check too often when we have a lot of expectations:
-			this.constants.FULLFILLED_MONITOR_TIME_ADD_PER_EXPECTATION * this.trackedExpectationsCount
-		)
-	}
-	/** Update the state and status of a trackedExpectation */
-	private updateTrackedExpStatus(
-		trackedExp: TrackedExpectation,
-		upd: {
-			/** If set, sets a new state of the Expectation */
-			state?: ExpectedPackageStatusAPI.WorkStatusState
-			/** If set, sets a new reason of the Expectation */
-			reason?: Reason
-			/** If set, sets new status properties of the expectation */
-			status?: Partial<TrackedExpectation['status']> | undefined
-			/** Whether the new state is due an error or not */
-			isError?: boolean
-			/**
-			 * If set, the package on packageContainer status won't be updated.
-			 * This is used to defer updates in situations where we don't really know what the status of the package is.
-			 * */
-			dontUpdatePackage?: boolean
-		}
-	) {
-		const { state, reason, status, isError, dontUpdatePackage } = upd
-
-		trackedExp.lastEvaluationTime = Date.now()
-		if (isError) {
-			trackedExp.lastError = {
-				time: Date.now(),
-				reason: reason || { user: 'Unknown error', tech: 'Unknown error' },
-			}
-			if (trackedExp.session) trackedExp.session.hadError = true
-		}
-
-		const prevState: ExpectedPackageStatusAPI.WorkStatusState = trackedExp.state
-		const prevReason: Reason = trackedExp.reason
-
-		let updatedState = false
-		let updatedReason = false
-		let updatedStatus = false
-
-		if (state !== undefined && trackedExp.state !== state) {
-			trackedExp.state = state
-			updatedState = true
-		}
-
-		if (reason && !_.isEqual(trackedExp.reason, reason)) {
-			trackedExp.reason = reason
-			updatedReason = true
-		}
-		if (updatedState || updatedReason) {
-			trackedExp.prevStatusReasons[prevState] = {
-				user: prevReason.user,
-				tech: `${prevReason.tech} | ${new Date().toLocaleTimeString()}`,
-			}
-		}
-
-		if (status) {
-			const newStatus = Object.assign({}, trackedExp.status, status) // extend with new values
-			if (!_.isEqual(trackedExp.status, newStatus)) {
-				Object.assign(trackedExp.status, status)
-				updatedStatus = true
-			}
-		}
-		// Log and report new states an reasons:
-		if (updatedState) {
-			this.logger.debug(
-				`${expLabel(trackedExp)}: New state: "${prevState}"->"${trackedExp.state}", reason: "${
-					trackedExp.reason.tech
-				}"`
-			)
-		} else if (updatedReason) {
-			this.logger.debug(
-				`${expLabel(trackedExp)}: State: "${trackedExp.state}", reason: "${trackedExp.reason.tech}"`
-			)
-		}
-
-		if (updatedState || updatedReason || updatedStatus) {
-			this.callbacks.reportExpectationStatus(trackedExp.id, trackedExp.exp, null, {
-				progress: trackedExp.status.workProgress || 0,
-				priority: trackedExp.exp.priority,
-				status: updatedState || updatedReason ? trackedExp.state : undefined,
-				statusReason: updatedReason ? trackedExp.reason : undefined,
-				prevStatusReasons: trackedExp.prevStatusReasons,
-			})
-		}
-		if (!dontUpdatePackage) {
-			if (updatedState || updatedReason || updatedStatus) {
-				this.updatePackageContainerPackageStatus(trackedExp, false)
-			}
-		}
-	}
-	private updatePackageContainerPackageStatus(trackedExp: TrackedExpectation, isRemoved: boolean) {
->>>>>>> 03fc445e
 		for (const fromPackage of trackedExp.exp.fromPackages) {
 			for (const packageContainer of trackedExp.exp.endRequirement.targets) {
 				if (isRemoved) {
