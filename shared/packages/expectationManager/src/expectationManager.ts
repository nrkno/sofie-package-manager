--- conflicted
+++ resolved
@@ -371,628 +371,8 @@
 	}
 
 	private getTrackedExpectations(): TrackedExpectation[] {
-<<<<<<< HEAD
 		return this.tracker.getSortedTrackedExpectations()
 	}
-=======
-		return sortTrackedExpectations(this.trackedExpectations, this.constants)
-	}
-
-	/** Iterate through the tracked Expectations */
-	private async _evaluateAllExpectations(): Promise<{ runAgainASAP: boolean; times: { [key: string]: number } }> {
-		/** If this is set to true, we want _evaluateExpectations() to be run again ASAP */
-		let runAgainASAP = false
-
-		const times: { [key: string]: number } = {}
-
-		const removeIds: string[] = []
-
-		const tracked = this.getTrackedExpectations()
-
-		// Step 0: Reset the session:
-		for (const trackedExp of tracked) {
-			trackedExp.session = null
-		}
-
-		const postProcessSession = (trackedExp: TrackedExpectation) => {
-			if (trackedExp.session?.triggerOtherExpectationsAgain) {
-				// Will cause another iteration of this._handleExpectations to be called again ASAP after this iteration has finished
-				runAgainASAP = true
-			}
-			if (trackedExp.session?.expectationCanBeRemoved) {
-				// The tracked expectation can be removed
-				removeIds.push(trackedExp.id)
-			}
-		}
-
-		/** These states can be handled in parallel */
-		const handleStatesParallel = [
-			// Note: The order of these is important, as the states normally progress in this order:
-			ExpectedPackageStatusAPI.WorkStatusState.ABORTED,
-			ExpectedPackageStatusAPI.WorkStatusState.RESTARTED,
-			ExpectedPackageStatusAPI.WorkStatusState.REMOVED,
-			ExpectedPackageStatusAPI.WorkStatusState.NEW,
-			ExpectedPackageStatusAPI.WorkStatusState.WAITING,
-			ExpectedPackageStatusAPI.WorkStatusState.FULFILLED,
-		]
-
-		/** These states must be handled one at a time */
-		const handleStatesSerial = [
-			ExpectedPackageStatusAPI.WorkStatusState.READY,
-			ExpectedPackageStatusAPI.WorkStatusState.WORKING,
-		]
-
-		// Step 1: Evaluate the Expectations which are in the states that can be handled in parallel:
-		for (const handleState of handleStatesParallel) {
-			const startTime = Date.now()
-			// Filter out the ones that are in the state we're about to handle:
-			const trackedWithState = tracked.filter((trackedExp) => trackedExp.state === handleState)
-
-			if (trackedWithState.length) {
-				this.logger.verbose(`Handle state ${handleState}, ${trackedWithState.length} expectations..`)
-			}
-
-			if (trackedWithState.length) {
-				// We're using a PromisePool so that we don't send out an unlimited number of parallel requests to the workers.
-				await PromisePool.for(trackedWithState)
-					.withConcurrency(this.constants.PARALLEL_CONCURRENCY)
-					.handleError(async (error, trackedExp) => {
-						// Log the error
-						this.logger.error(error.name + error.message)
-						if (trackedExp.session) {
-							// Mark the expectation so that it won't be evaluated again this round:
-							trackedExp.session.hadError = true
-						}
-					})
-					.process(async (trackedExp) => {
-						await this.evaluateExpectationState(trackedExp)
-						postProcessSession(trackedExp)
-					})
-			}
-			times[`time_${handleState}`] = Date.now() - startTime
-		}
-
-		// Step 1.5: Reset the session:
-		// Because during the next iteration, the worker-assignment need to be done in series
-		for (const trackedExp of tracked) {
-			trackedExp.session = null
-		}
-
-		this.logger.verbose(`Handle other states..`)
-		handleStatesSerial.forEach((handleState) => {
-			const trackedWithState = tracked.filter((trackedExp) => trackedExp.state === handleState)
-			this.logger.verbose(`Handle state ${handleState}, ${trackedWithState.length} expectations..`)
-		})
-		this.logger.verbose(`Worker count: ${Object.keys(this.workerAgents).length}`)
-
-		const startTime = Date.now()
-		// Step 2: Evaluate the expectations, now one by one:
-		for (const trackedExp of tracked) {
-			// Only handle the states that
-			if (handleStatesSerial.includes(trackedExp.state)) {
-				// Evaluate the Expectation:
-				await this.evaluateExpectationState(trackedExp)
-				postProcessSession(trackedExp)
-			}
-
-			if (runAgainASAP && Date.now() - startTime > this.constants.ALLOW_SKIPPING_QUEUE_TIME) {
-				// Skip the rest of the queue, so that we don't get stuck on evaluating low-prio expectations.
-				this.logger.verbose(
-					`Skipping the rest of the queue (after ${this.constants.ALLOW_SKIPPING_QUEUE_TIME})`
-				)
-				break
-			}
-			if (this.receivedUpdates.expectationsHasBeenUpdated) {
-				// We have received new expectations. We should abort the evaluation-loop and restart from the beginning.
-				// So that we don't miss any high-prio Expectations.
-				this.logger.verbose(`Skipping the rest of the queue, due to expectations has been updated`)
-				runAgainASAP = true
-				break
-			}
-		}
-		times[`time_restTrackedExp`] = Date.now() - startTime
-		for (const id of removeIds) {
-			delete this.trackedExpectations[id]
-		}
-
-		return { runAgainASAP, times }
-	}
-	/** Evaluate the state of an Expectation */
-	private async evaluateExpectationState(trackedExp: TrackedExpectation): Promise<void> {
-		const timeSinceLastEvaluation = Date.now() - trackedExp.lastEvaluationTime
-		if (!trackedExp.session) trackedExp.session = {}
-		if (trackedExp.session.hadError) return // There was an error during the session.
-
-		if (trackedExp.session.expectationCanBeRemoved) return // The expectation has been removed
-
-		const lastErrorTime = trackedExp.lastError?.time || 0
-		const timeSinceLastError = Date.now() - lastErrorTime
-		if (
-			timeSinceLastError < this.constants.ERROR_WAIT_TIME &&
-			trackedExp.state !== ExpectedPackageStatusAPI.WorkStatusState.RESTARTED
-		) {
-			this.logger.silly(
-				`Skipping expectation state evaluation of "${expLabel(trackedExp)}" (${trackedExp.exp.type}), ` +
-					`because it's time from last error (${timeSinceLastError}ms) is less than ` +
-					`${this.constants.ERROR_WAIT_TIME}ms`
-			)
-			return // Don't run again too soon after an error, unless it's a manual restart
-		}
-
-		try {
-			if (trackedExp.state === ExpectedPackageStatusAPI.WorkStatusState.NEW) {
-				// Check which workers might want to handle it:
-				// Reset properties:
-				trackedExp.status = {}
-
-				let hasQueriedAnyone = false
-				await Promise.all(
-					Object.entries(this.workerAgents).map(async ([workerId, workerAgent]) => {
-						if (!workerAgent.connected) return
-
-						// Only ask each worker once:
-						if (
-							!trackedExp.queriedWorkers[workerId] ||
-							Date.now() - trackedExp.queriedWorkers[workerId] > this.constants.WORKER_SUPPORT_TIME
-						) {
-							trackedExp.queriedWorkers[workerId] = Date.now()
-							hasQueriedAnyone = true
-							try {
-								const support = await workerAgent.api.doYouSupportExpectation(trackedExp.exp)
-
-								if (support.support) {
-									trackedExp.availableWorkers[workerId] = true
-								} else {
-									delete trackedExp.availableWorkers[workerId]
-									trackedExp.noAvailableWorkersReason = support.reason
-								}
-							} catch (err) {
-								delete trackedExp.availableWorkers[workerId]
-
-								if ((err + '').match(/timeout/i)) {
-									trackedExp.noAvailableWorkersReason = {
-										user: 'Worker timed out',
-										tech: `Worker "${workerId} timeout"`,
-									}
-								} else throw err
-							}
-						}
-					})
-				)
-				const availableWorkersCount = Object.keys(trackedExp.availableWorkers).length
-				if (availableWorkersCount) {
-					if (hasQueriedAnyone) {
-						this.updateTrackedExpStatus(trackedExp, {
-							state: ExpectedPackageStatusAPI.WorkStatusState.WAITING,
-							reason: {
-								user: `${availableWorkersCount} workers available, about to start...`,
-								tech: `Found ${availableWorkersCount} workers who supports this Expectation`,
-							},
-							// Don't update the package status, since we don't know anything about the package yet:
-							dontUpdatePackage: true,
-						})
-					} else {
-						// If we didn't query anyone, just skip ahead to next state without being too verbose:
-						this.updateTrackedExpStatus(trackedExp, {
-							state: ExpectedPackageStatusAPI.WorkStatusState.WAITING,
-							// Don't update the package status, since we don't know anything about the package yet:
-							dontUpdatePackage: true,
-						})
-					}
-				} else {
-					if (!Object.keys(trackedExp.queriedWorkers).length) {
-						if (!Object.keys(this.workerAgents).length) {
-							this.updateTrackedExpStatus(trackedExp, {
-								state: ExpectedPackageStatusAPI.WorkStatusState.NEW,
-								reason: {
-									user: `No Workers available (this is likely a configuration issue)`,
-									tech: `No Workers available`,
-								},
-								// Don't update the package status, since we don't know anything about the package yet:
-								dontUpdatePackage: true,
-							})
-						} else {
-							this.updateTrackedExpStatus(trackedExp, {
-								state: ExpectedPackageStatusAPI.WorkStatusState.NEW,
-								reason: {
-									user: `No Workers available (this is likely a configuration issue)`,
-									tech: `No Workers queried, ${Object.keys(this.workerAgents).length} available`,
-								},
-								// Don't update the package status, since we don't know anything about the package yet:
-								dontUpdatePackage: true,
-							})
-						}
-					} else {
-						this.updateTrackedExpStatus(trackedExp, {
-							state: ExpectedPackageStatusAPI.WorkStatusState.NEW,
-							reason: {
-								user: `Found no workers who supports this Expectation, due to: ${trackedExp.noAvailableWorkersReason.user}`,
-								tech: `Found no workers who supports this Expectation: "${
-									trackedExp.noAvailableWorkersReason.tech
-								}", have asked workers: [${Object.keys(trackedExp.queriedWorkers).join(',')}]`,
-							},
-							// Don't update the package status, since we don't know anything about the package yet:
-							dontUpdatePackage: true,
-						})
-					}
-				}
-			} else if (trackedExp.state === ExpectedPackageStatusAPI.WorkStatusState.WAITING) {
-				// Check if the expectation is ready to start:
-
-				await this.assignWorkerToSession(trackedExp)
-
-				if (trackedExp.session.assignedWorker) {
-					try {
-						// First, check if it is already fulfilled:
-						const fulfilled = await trackedExp.session.assignedWorker.worker.isExpectationFullfilled(
-							trackedExp.exp,
-							false
-						)
-						if (fulfilled.fulfilled) {
-							// The expectation is already fulfilled:
-							this.updateTrackedExpStatus(trackedExp, {
-								state: ExpectedPackageStatusAPI.WorkStatusState.FULFILLED,
-							})
-							if (this.handleTriggerByFullfilledIds(trackedExp)) {
-								// Something was triggered, run again ASAP:
-								trackedExp.session.triggerOtherExpectationsAgain = true
-							}
-						} else {
-							const readyToStart = await this.isExpectationReadyToStartWorkingOn(
-								trackedExp.session.assignedWorker.worker,
-								trackedExp
-							)
-
-							const newStatus: Partial<TrackedExpectation['status']> = {}
-							if (readyToStart.sourceExists !== undefined)
-								newStatus.sourceExists = readyToStart.sourceExists
-
-							if (readyToStart.ready) {
-								this.updateTrackedExpStatus(trackedExp, {
-									state: ExpectedPackageStatusAPI.WorkStatusState.READY,
-									reason: {
-										user: 'About to start working..',
-										tech: `About to start, was not fulfilled: ${fulfilled.reason.tech}`,
-									},
-									status: newStatus,
-								})
-							} else {
-								// Not ready to start
-								this.updateTrackedExpStatus(trackedExp, {
-									state: ExpectedPackageStatusAPI.WorkStatusState.NEW,
-									reason: readyToStart.reason,
-									status: newStatus,
-									isError: !readyToStart.isWaitingForAnother,
-								})
-							}
-						}
-					} catch (error) {
-						// There was an error, clearly it's not ready to start
-						this.logger.warn(`Error in WAITING: ${stringifyError(error)}`)
-
-						this.updateTrackedExpStatus(trackedExp, {
-							state: ExpectedPackageStatusAPI.WorkStatusState.NEW,
-							reason: {
-								user: 'Restarting due to error',
-								tech: `Error from worker ${trackedExp.session.assignedWorker.id}: "${stringifyError(
-									error
-								)}"`,
-							},
-							isError: true,
-						})
-					}
-				} else {
-					// No worker is available at the moment.
-					// Do nothing, hopefully some will be available at a later iteration
-					this.noWorkerAssigned(trackedExp)
-				}
-			} else if (trackedExp.state === ExpectedPackageStatusAPI.WorkStatusState.READY) {
-				// Start working on it:
-
-				await this.assignWorkerToSession(trackedExp)
-
-				if (
-					trackedExp.session.assignedWorker &&
-					// Only allow starting if the job can start in a short while:
-					trackedExp.session.assignedWorker.cost.startCost > 0 // 2022-03-25: We're setting this to 0 to only allow one job per worker
-				) {
-					trackedExp.session.noAssignedWorkerReason = {
-						user: `Workers are busy`,
-						tech: `Workers are busy (startCost=${trackedExp.session.assignedWorker.cost.startCost})`,
-					}
-					delete trackedExp.session.assignedWorker
-				}
-				if (trackedExp.session.assignedWorker) {
-					const assignedWorker = trackedExp.session.assignedWorker
-
-					try {
-						this.logger.debug(`workOnExpectation: "${expLabel(trackedExp)}" (${trackedExp.exp.type})`)
-
-						// Start working on the Expectation:
-						const wipInfo = await assignedWorker.worker.workOnExpectation(
-							trackedExp.exp,
-							assignedWorker.cost,
-							this.constants.WORK_TIMEOUT_TIME
-						)
-
-						trackedExp.status.workInProgressCancel = async () => {
-							await assignedWorker.worker.cancelWorkInProgress(wipInfo.wipId)
-							delete trackedExp.status.workInProgressCancel
-						}
-
-						// trackedExp.status.workInProgress = new WorkInProgressReceiver(wipInfo.properties)
-						this.worksInProgress[`${assignedWorker.id}_${wipInfo.wipId}`] = {
-							wipId: wipInfo.wipId,
-							properties: wipInfo.properties,
-							trackedExp: trackedExp,
-							workerId: assignedWorker.id,
-							worker: assignedWorker.worker,
-							cost: assignedWorker.cost.cost,
-							startCost: assignedWorker.cost.startCost,
-							lastUpdated: Date.now(),
-						}
-
-						this.updateTrackedExpStatus(trackedExp, {
-							state: ExpectedPackageStatusAPI.WorkStatusState.WORKING,
-							reason: {
-								user: `Working on: ${wipInfo.properties.workLabel}`,
-								tech: `Working on: ${wipInfo.properties.workLabel}`,
-							},
-							status: wipInfo.properties,
-						})
-					} catch (error) {
-						this.logger.warn(`Error in READY: ${stringifyError(error)}`)
-						// There was an error
-						this.updateTrackedExpStatus(trackedExp, {
-							state: ExpectedPackageStatusAPI.WorkStatusState.NEW,
-							reason: {
-								user: 'Restarting due to an error',
-								tech: `Error from worker ${trackedExp.session.assignedWorker.id}: "${stringifyError(
-									error
-								)}"`,
-							},
-							isError: true,
-						})
-					}
-				} else {
-					// No worker is available at the moment.
-					// Check if anough time has passed if it makes sense to check for new workers again:
-
-					if (
-						trackedExp.noWorkerAssignedTime &&
-						Date.now() - trackedExp.noWorkerAssignedTime > this.constants.WORKER_SUPPORT_TIME
-					) {
-						// Restart
-						this.updateTrackedExpStatus(trackedExp, {
-							state: ExpectedPackageStatusAPI.WorkStatusState.NEW,
-							// Don't update the package status, since we don't know anything about the package at this point:
-							dontUpdatePackage: true,
-						})
-					} else {
-						// Do nothing, hopefully some will be available at a later iteration
-						this.noWorkerAssigned(trackedExp)
-					}
-				}
-			} else if (trackedExp.state === ExpectedPackageStatusAPI.WorkStatusState.WORKING) {
-				// It is already working, don't do anything
-				// TODO: work-timeout?
-			} else if (trackedExp.state === ExpectedPackageStatusAPI.WorkStatusState.FULFILLED) {
-				// TODO: Some monitor that is able to invalidate if it isn't fullfilled anymore?
-
-				if (timeSinceLastEvaluation > this.getFullfilledWaitTime()) {
-					await this.assignWorkerToSession(trackedExp)
-					if (trackedExp.session.assignedWorker) {
-						try {
-							// Check if it is still fulfilled:
-							const fulfilled = await trackedExp.session.assignedWorker.worker.isExpectationFullfilled(
-								trackedExp.exp,
-								true
-							)
-							if (fulfilled.fulfilled) {
-								// Yes it is still fullfiled
-								// No need to update the tracked state, since it's already fullfilled:
-								// this.updateTrackedExp(trackedExp, WorkStatusState.FULFILLED, fulfilled.reason)
-							} else {
-								// It appears like it's not fullfilled anymore
-								trackedExp.status.actualVersionHash = undefined
-								trackedExp.status.workProgress = undefined
-								this.updateTrackedExpStatus(trackedExp, {
-									state: ExpectedPackageStatusAPI.WorkStatusState.NEW,
-									reason: fulfilled.reason,
-								})
-							}
-						} catch (error) {
-							this.logger.warn(`Error in FULFILLED: ${stringifyError(error)}`)
-							// Do nothing, hopefully some will be available at a later iteration
-							// todo: Is this the right thing to do?
-							this.updateTrackedExpStatus(trackedExp, {
-								reason: {
-									user: `Can't check if fulfilled, due to an error`,
-									tech: `Error from worker ${trackedExp.session.assignedWorker.id}: ${stringifyError(
-										error
-									)}`,
-								},
-								// Should we se this here?
-								// dontUpdatePackage: true,
-							})
-						}
-					} else {
-						// No worker is available at the moment.
-						// Do nothing, hopefully some will be available at a later iteration
-						this.noWorkerAssigned(trackedExp)
-					}
-				} else {
-					// Do nothing
-				}
-			} else if (trackedExp.state === ExpectedPackageStatusAPI.WorkStatusState.REMOVED) {
-				await this.assignWorkerToSession(trackedExp)
-				/** When true, the expectation can be removed */
-				let removeTheExpectation = false
-				if (trackedExp.session.assignedWorker) {
-					const removed = await trackedExp.session.assignedWorker.worker.removeExpectation(trackedExp.exp)
-					// Check if the removal was successful:
-					if (removed.removed) {
-						removeTheExpectation = true
-					} else {
-						// Something went wrong when trying to handle the removal.
-						trackedExp.errorOnRemoveCount++
-						this.updateTrackedExpStatus(trackedExp, {
-							state: ExpectedPackageStatusAPI.WorkStatusState.REMOVED,
-							reason: removed.reason,
-							isError: true,
-						})
-					}
-				} else {
-					// No worker is available at the moment.
-					// Do nothing, hopefully some will be available at a later iteration
-					trackedExp.errorOnRemoveCount++
-					this.noWorkerAssigned(trackedExp)
-				}
-
-				// We only allow a number of failure-of-removals.
-				// After that, we'll remove the expectation to avoid congestion:
-				if (trackedExp.errorOnRemoveCount > this.constants.FAILED_REMOVE_COUNT) {
-					removeTheExpectation = true
-				}
-				if (removeTheExpectation) {
-					trackedExp.session.expectationCanBeRemoved = true
-					// Send a status that this expectation has been removed:
-					this.updatePackageContainerPackageStatus(trackedExp, true)
-					this.callbacks.reportExpectationStatus(trackedExp.id, null, null, {})
-				}
-			} else if (trackedExp.state === ExpectedPackageStatusAPI.WorkStatusState.RESTARTED) {
-				await this.assignWorkerToSession(trackedExp)
-				if (trackedExp.session.assignedWorker) {
-					// Start by removing the expectation
-					const removed = await trackedExp.session.assignedWorker.worker.removeExpectation(trackedExp.exp)
-					if (removed.removed) {
-						this.updateTrackedExpStatus(trackedExp, {
-							state: ExpectedPackageStatusAPI.WorkStatusState.NEW,
-							reason: {
-								user: 'Ready to start (after restart)',
-								tech: 'Ready to start (after restart)',
-							},
-						})
-					} else {
-						// Something went wrong when trying to remove
-						this.updateTrackedExpStatus(trackedExp, {
-							state: ExpectedPackageStatusAPI.WorkStatusState.RESTARTED,
-							reason: removed.reason,
-							isError: true,
-						})
-					}
-				} else {
-					// No worker is available at the moment.
-					// Do nothing, hopefully some will be available at a later iteration
-					this.noWorkerAssigned(trackedExp)
-				}
-			} else if (trackedExp.state === ExpectedPackageStatusAPI.WorkStatusState.ABORTED) {
-				await this.assignWorkerToSession(trackedExp)
-				if (trackedExp.session.assignedWorker) {
-					// Start by removing the expectation
-					const removed = await trackedExp.session.assignedWorker.worker.removeExpectation(trackedExp.exp)
-					if (removed.removed) {
-						// This will cause the expectation to be intentionally stuck in the ABORTED state.
-						this.updateTrackedExpStatus(trackedExp, {
-							state: ExpectedPackageStatusAPI.WorkStatusState.ABORTED,
-							reason: {
-								user: 'Aborted',
-								tech: 'Aborted',
-							},
-						})
-					} else {
-						// Something went wrong when trying to remove
-						this.updateTrackedExpStatus(trackedExp, {
-							state: ExpectedPackageStatusAPI.WorkStatusState.ABORTED,
-							reason: removed.reason,
-							isError: true,
-						})
-					}
-				} else {
-					// No worker is available at the moment.
-					// Do nothing, hopefully some will be available at a later iteration
-					this.noWorkerAssigned(trackedExp)
-				}
-			} else {
-				assertNever(trackedExp.state)
-			}
-		} catch (err) {
-			this.logger.error(
-				`Error thrown in evaluateExpectationState for expectation "${expLabel(trackedExp)}": ${stringifyError(
-					err
-				)}`
-			)
-			this.updateTrackedExpStatus(trackedExp, {
-				reason: {
-					user: 'Internal error in Package Manager',
-					tech: `${stringifyError(err)}`,
-				},
-				isError: true,
-			})
-		}
-	}
-	/** Returns the appropriate time to wait before checking a fulfilled expectation again */
-	private getFullfilledWaitTime(): number {
-		return (
-			// Default minimum time to wait:
-			this.constants.FULLFILLED_MONITOR_TIME +
-			// Also add some more time, so that we don't check too often when we have a lot of expectations:
-			this.constants.FULLFILLED_MONITOR_TIME_ADD_PER_EXPECTATION * this.trackedExpectationsCount
-		)
-	}
-	/** Update the state and status of a trackedExpectation */
-	private updateTrackedExpStatus(
-		trackedExp: TrackedExpectation,
-		upd: {
-			/** If set, sets a new state of the Expectation */
-			state?: ExpectedPackageStatusAPI.WorkStatusState
-			/** If set, sets a new reason of the Expectation */
-			reason?: Reason
-			/** If set, sets new status properties of the expectation */
-			status?: Partial<TrackedExpectation['status']> | undefined
-			/** Whether the new state is due an error or not */
-			isError?: boolean
-			/**
-			 * If set, the package on packageContainer status won't be updated.
-			 * This is used to defer updates in situations where we don't really know what the status of the package is.
-			 * */
-			dontUpdatePackage?: boolean
-		}
-	) {
-		const { state, reason, status, isError, dontUpdatePackage } = upd
-
-		trackedExp.lastEvaluationTime = Date.now()
-		if (isError) {
-			trackedExp.lastError = {
-				time: Date.now(),
-				reason: reason || { user: 'Unknown error', tech: 'Unknown error' },
-			}
-			if (trackedExp.session) trackedExp.session.hadError = true
-		}
-
-		const prevState: ExpectedPackageStatusAPI.WorkStatusState = trackedExp.state
-		const prevReason: Reason = trackedExp.reason
-
-		let updatedState = false
-		let updatedReason = false
-		let updatedStatus = false
-
-		if (state !== undefined && trackedExp.state !== state) {
-			trackedExp.state = state
-			updatedState = true
-		}
-
-		if (reason && !_.isEqual(trackedExp.reason, reason)) {
-			trackedExp.reason = reason
-			updatedReason = true
-		}
-		if (updatedState || updatedReason) {
-			trackedExp.prevStatusReasons[prevState] = {
-				user: prevReason.user,
-				tech: `${prevReason.tech} | ${new Date().toLocaleTimeString()}`,
-			}
-		}
->>>>>>> 2acfb59c
 
 	public updatePackageContainerPackageStatus(trackedExp: TrackedExpectation, isRemoved: boolean): void {
 		for (const fromPackage of trackedExp.exp.fromPackages) {
@@ -1247,123 +627,6 @@
 		return statusReport
 	}
 
-<<<<<<< HEAD
-=======
-		for (const exp of Object.values(this.trackedExpectations)) {
-			/** The expectation is waiting for a worker */
-			const isWaiting: boolean =
-				exp.state === ExpectedPackageStatusAPI.WorkStatusState.NEW ||
-				exp.state === ExpectedPackageStatusAPI.WorkStatusState.WAITING ||
-				exp.state === ExpectedPackageStatusAPI.WorkStatusState.READY
-
-			/** Not supported by any worker */
-			const notSupportedByAnyWorker: boolean = Object.keys(exp.availableWorkers).length === 0
-			/** No worker has had time to work on it lately */
-			const notAssignedToAnyWorker: boolean =
-				!!exp.noWorkerAssignedTime && Date.now() - exp.noWorkerAssignedTime > this.constants.SCALE_UP_TIME
-
-			if (
-				isWaiting &&
-				(notSupportedByAnyWorker || notAssignedToAnyWorker) &&
-				!this.isExpectationWaitingForOther(exp) // Filter out expectations that aren't ready to begin working on anyway
-			) {
-				if (!exp.waitingForWorkerTime) {
-					this.logger.silly(
-						`Starting to track how long expectation "${expLabel(exp)}" has been waiting for a worker`
-					)
-					exp.waitingForWorkerTime = Date.now()
-				}
-			} else {
-				exp.waitingForWorkerTime = null
-			}
-			if (exp.waitingForWorkerTime) {
-				const hasBeenWaitingFor = Date.now() - exp.waitingForWorkerTime
-				if (
-					hasBeenWaitingFor > this.constants.SCALE_UP_TIME || // Don't scale up too fast
-					Object.keys(this.workerAgents).length === 0 // Although if there are no workers connected, we should scale up right away
-				) {
-					waitingExpectations.push(exp)
-				} else {
-					this.logger.silly(
-						`Expectation "${expLabel(exp)}" has been waiting for less than ${
-							this.constants.SCALE_UP_TIME
-						}ms (${hasBeenWaitingFor}ms), letting it wait a bit more`
-					)
-				}
-			}
-		}
-		for (const exp of waitingExpectations) {
-			if (requestsSentCount < this.constants.SCALE_UP_COUNT) {
-				requestsSentCount++
-				this.logger.debug(`Requesting more resources to handle expectation "${expLabel(exp)}"`)
-				await this.workforceAPI.requestResourcesForExpectation(exp.exp)
-			}
-		}
-
-		this.logger.silly(`Waiting expectations: ${waitingExpectations.length}, sent out ${requestsSentCount} requests`)
-
-		for (const packageContainer of Object.values(this.trackedPackageContainers)) {
-			if (!packageContainer.currentWorker) {
-				if (!packageContainer.waitingForWorkerTime) {
-					packageContainer.waitingForWorkerTime = Date.now()
-				}
-			} else {
-				packageContainer.waitingForWorkerTime = null
-			}
-			if (
-				packageContainer.waitingForWorkerTime &&
-				Date.now() - packageContainer.waitingForWorkerTime > this.constants.SCALE_UP_TIME
-			) {
-				waitingPackageContainers.push(packageContainer)
-			}
-		}
-		for (const packageContainer of waitingPackageContainers) {
-			if (requestsSentCount < this.constants.SCALE_UP_COUNT) {
-				requestsSentCount++
-				this.logger.debug(`Requesting more resources to handle packageContainer "${packageContainer.id}"`)
-				await this.workforceAPI.requestResourcesForPackageContainer(packageContainer.packageContainer)
-			}
-		}
-
-		this.waitingExpectations = waitingExpectations
-	}
-	/** Monitor the Works in progress, to restart them if necessary */
-	private monitorWorksInProgress() {
-		for (const [wipId, wip] of Object.entries(this.worksInProgress)) {
-			if (wip.trackedExp.state === ExpectedPackageStatusAPI.WorkStatusState.WORKING) {
-				if (Date.now() - wip.lastUpdated > this.constants.WORK_TIMEOUT_TIME) {
-					// It seems that the work has stalled..
-
-					this.logger.warn(`Work "${wipId}" on exp "${expLabel(wip.trackedExp)}" has stalled, restarting it`)
-
-					// Restart the job:
-					const reason: Reason = {
-						tech: 'WorkInProgress timeout',
-						user: 'The job timed out',
-					}
-
-					wip.trackedExp.errorCount++
-					this.updateTrackedExpStatus(wip.trackedExp, {
-						state: ExpectedPackageStatusAPI.WorkStatusState.NEW,
-						reason,
-					})
-					delete this.worksInProgress[wipId]
-
-					// Send a cancel request to the worker as a courtesy:
-					wip.worker.cancelWorkInProgress(wip.wipId).catch((err) => {
-						this.logger.error(`Error when cancelling timed out work "${wipId}" ${stringifyError(err)}`)
-					})
-				}
-			} else {
-				// huh, it seems that we have a workInProgress, but the trackedExpectation is not WORKING
-				this.logger.error(
-					`WorkInProgress ${wipId} has an exp (${expLabel(wip.trackedExp)}) which is not working..`
-				)
-				delete this.worksInProgress[wipId]
-			}
-		}
-	}
->>>>>>> 2acfb59c
 	private _updateStatus(id: string, status: { statusCode: StatusCode; message: string } | null) {
 		this.statuses[id] = status
 
