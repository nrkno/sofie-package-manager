{
    "name": "@sofie-package-manager/expectation-manager",
<<<<<<< HEAD
    "version": "1.50.0-alpha.0",
=======
    "version": "1.42.1",
>>>>>>> c24e2a04
    "main": "dist/index.js",
    "types": "dist/index.d.ts",
    "license": "MIT",
    "scripts": {
        "build": "yarn rimraf dist && yarn build:main",
        "build:main": "tsc -p tsconfig.json",
        "test": "jest"
    },
    "engines": {
        "node": ">=14.18.0"
    },
    "dependencies": {
<<<<<<< HEAD
        "@sofie-package-manager/api": "1.50.0-alpha.0",
        "@sofie-package-manager/worker": "1.50.0-alpha.0",
=======
        "@sofie-package-manager/api": "1.42.1",
        "@sofie-package-manager/worker": "1.42.1",
>>>>>>> c24e2a04
        "@supercharge/promise-pool": "^2.4.0",
        "underscore": "^1.12.0"
    },
    "prettier": "@sofie-automation/code-standard-preset/.prettierrc.json",
    "lint-staged": {
        "*.{js,css,json,md,scss}": [
            "prettier"
        ],
        "*.{ts,tsx}": [
            "eslint"
        ]
    }
}<|MERGE_RESOLUTION|>--- conflicted
+++ resolved
@@ -1,10 +1,6 @@
 {
     "name": "@sofie-package-manager/expectation-manager",
-<<<<<<< HEAD
     "version": "1.50.0-alpha.0",
-=======
-    "version": "1.42.1",
->>>>>>> c24e2a04
     "main": "dist/index.js",
     "types": "dist/index.d.ts",
     "license": "MIT",
@@ -17,13 +13,8 @@
         "node": ">=14.18.0"
     },
     "dependencies": {
-<<<<<<< HEAD
         "@sofie-package-manager/api": "1.50.0-alpha.0",
         "@sofie-package-manager/worker": "1.50.0-alpha.0",
-=======
-        "@sofie-package-manager/api": "1.42.1",
-        "@sofie-package-manager/worker": "1.42.1",
->>>>>>> c24e2a04
         "@supercharge/promise-pool": "^2.4.0",
         "underscore": "^1.12.0"
     },
