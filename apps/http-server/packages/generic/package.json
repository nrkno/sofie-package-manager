--- conflicted
+++ resolved
@@ -1,10 +1,6 @@
 {
     "name": "@http-server/generic",
-<<<<<<< HEAD
-    "version": "1.1.0-alpha.0",
-=======
     "version": "1.1.1",
->>>>>>> 6f62d584
     "private": true,
     "main": "dist/index.js",
     "types": "dist/index.d.ts",
@@ -20,11 +16,7 @@
     "dependencies": {
         "@koa/cors": "^3.0.0",
         "@koa/multer": "3.0.0",
-<<<<<<< HEAD
-        "@shared/api": "^1.1.0-alpha.0",
-=======
         "@shared/api": "^1.1.1",
->>>>>>> 6f62d584
         "koa": "^2.11.0",
         "koa-bodyparser": "^4.3.0",
         "koa-range": "^0.3.0",
