--- conflicted
+++ resolved
@@ -1,10 +1,6 @@
 {
     "name": "@appcontainer-node/app",
-<<<<<<< HEAD
     "version": "1.50.0-alpha.9",
-=======
-    "version": "1.43.2",
->>>>>>> 03aca9f1
     "description": "AppContainer-Node.js",
     "private": true,
     "scripts": {
@@ -15,11 +11,7 @@
         "start": "node dist/index.js"
     },
     "dependencies": {
-<<<<<<< HEAD
         "@appcontainer-node/generic": "1.50.0-alpha.9"
-=======
-        "@appcontainer-node/generic": "1.43.2"
->>>>>>> 03aca9f1
     },
     "prettier": "@sofie-automation/code-standard-preset/.prettierrc.json",
     "engines": {
