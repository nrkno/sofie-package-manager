{
    "name": "@appcontainer-node/app",
<<<<<<< HEAD
    "version": "1.50.0-alpha.0",
=======
    "version": "1.42.1",
>>>>>>> c24e2a04
    "description": "AppContainer-Node.js",
    "private": true,
    "scripts": {
        "build": "yarn rimraf dist && yarn build:main",
        "build:main": "tsc -p tsconfig.json",
        "build-win32": "mkdir deploy & node ../../../scripts/build-win32.mjs appContainer-node.exe && node ../../../scripts/copy-natives.js win32-x64",
        "__test": "jest",
        "start": "node dist/index.js"
    },
    "devDependencies": {
        "nexe": "^3.3.7"
    },
    "dependencies": {
<<<<<<< HEAD
        "@appcontainer-node/generic": "1.50.0-alpha.0"
=======
        "@appcontainer-node/generic": "1.42.1"
>>>>>>> c24e2a04
    },
    "prettier": "@sofie-automation/code-standard-preset/.prettierrc.json",
    "engines": {
        "node": ">=14.18.0"
    },
    "lint-staged": {
        "*.{js,css,json,md,scss}": [
            "prettier"
        ],
        "*.{ts,tsx}": [
            "eslint"
        ]
    }
}<|MERGE_RESOLUTION|>--- conflicted
+++ resolved
@@ -1,10 +1,6 @@
 {
     "name": "@appcontainer-node/app",
-<<<<<<< HEAD
     "version": "1.50.0-alpha.0",
-=======
-    "version": "1.42.1",
->>>>>>> c24e2a04
     "description": "AppContainer-Node.js",
     "private": true,
     "scripts": {
@@ -18,11 +14,7 @@
         "nexe": "^3.3.7"
     },
     "dependencies": {
-<<<<<<< HEAD
         "@appcontainer-node/generic": "1.50.0-alpha.0"
-=======
-        "@appcontainer-node/generic": "1.42.1"
->>>>>>> c24e2a04
     },
     "prettier": "@sofie-automation/code-standard-preset/.prettierrc.json",
     "engines": {
