--- conflicted
+++ resolved
@@ -385,16 +385,12 @@
 			}
 		}
 
-<<<<<<< HEAD
-		this.logger.debug(`Available apps: ${Array.from(this.availableApps.keys()).join(', ')}`)
-=======
-		const availableAppNames = Object.keys(this.availableApps)
+		const availableAppNames = Array.from(this.availableApps.keys())
 		if (availableAppNames.length === 0) {
 			this.logger.error('No apps available')
 		} else {
 			this.logger.debug(`Available apps: ${availableAppNames.join(', ')}`)
 		}
->>>>>>> 52a786a4
 
 		for (const [appType, availableApp] of this.availableApps.entries()) {
 			// Do we already have any instance of the appType running?
@@ -456,16 +452,12 @@
 			}
 		}
 
-<<<<<<< HEAD
-		this.logger.debug(`Available apps: ${Array.from(this.availableApps.keys()).join(', ')}`)
-=======
-		const availableAppNames = Object.keys(this.availableApps)
+		const availableAppNames = Array.from(this.availableApps.keys())
 		if (availableAppNames.length === 0) {
 			this.logger.error('No apps available')
 		} else {
 			this.logger.debug(`Available apps: ${availableAppNames.join(', ')}`)
 		}
->>>>>>> 52a786a4
 
 		for (const [appType, availableApp] of this.availableApps.entries()) {
 			// Do we already have any instance of the appType running?
