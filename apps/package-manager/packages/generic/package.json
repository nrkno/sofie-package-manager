{
    "name": "@package-manager/generic",
<<<<<<< HEAD
    "version": "1.50.0-alpha.0",
=======
    "version": "1.42.1",
>>>>>>> c24e2a04
    "private": true,
    "main": "dist/index.js",
    "types": "dist/index.d.ts",
    "scripts": {
        "build": "yarn rimraf dist && yarn build:main",
        "build:main": "tsc -p tsconfig.json",
        "test": "jest"
    },
    "peerDependencies": {
        "@sofie-automation/server-core-integration": "*"
    },
    "dependencies": {
<<<<<<< HEAD
        "@sofie-package-manager/api": "1.50.0-alpha.0",
        "@sofie-package-manager/expectation-manager": "1.50.0-alpha.0",
        "@sofie-package-manager/worker": "1.50.0-alpha.0",
=======
        "@sofie-package-manager/api": "1.42.1",
        "@sofie-package-manager/expectation-manager": "1.42.1",
        "@sofie-package-manager/worker": "1.42.1",
>>>>>>> c24e2a04
        "chokidar": "^3.5.1",
        "data-store": "^4.0.3",
        "deep-extend": "^0.6.0",
        "fast-clone": "^1.5.13",
        "nanoid": "^3.3.4",
        "underscore": "^1.12.0"
    },
    "devDependencies": {
        "@types/deep-extend": "0.4.31",
        "@types/underscore": "^1.10.24"
    },
    "prettier": "@sofie-automation/code-standard-preset/.prettierrc.json",
    "engines": {
        "node": ">=14.18.0"
    },
    "lint-staged": {
        "*.{js,css,json,md,scss}": [
            "prettier"
        ],
        "*.{ts,tsx}": [
            "eslint"
        ]
    }
}<|MERGE_RESOLUTION|>--- conflicted
+++ resolved
@@ -1,10 +1,6 @@
 {
     "name": "@package-manager/generic",
-<<<<<<< HEAD
     "version": "1.50.0-alpha.0",
-=======
-    "version": "1.42.1",
->>>>>>> c24e2a04
     "private": true,
     "main": "dist/index.js",
     "types": "dist/index.d.ts",
@@ -17,15 +13,9 @@
         "@sofie-automation/server-core-integration": "*"
     },
     "dependencies": {
-<<<<<<< HEAD
         "@sofie-package-manager/api": "1.50.0-alpha.0",
         "@sofie-package-manager/expectation-manager": "1.50.0-alpha.0",
         "@sofie-package-manager/worker": "1.50.0-alpha.0",
-=======
-        "@sofie-package-manager/api": "1.42.1",
-        "@sofie-package-manager/expectation-manager": "1.42.1",
-        "@sofie-package-manager/worker": "1.42.1",
->>>>>>> c24e2a04
         "chokidar": "^3.5.1",
         "data-store": "^4.0.3",
         "deep-extend": "^0.6.0",
