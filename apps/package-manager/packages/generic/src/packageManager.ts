--- conflicted
+++ resolved
@@ -69,6 +69,7 @@
 import { PackageManagerSettings } from './generated/options'
 
 import * as NRK from './generateExpectations/nrk'
+import { startTimer } from '@sofie-package-manager/api'
 
 export class PackageManagerHandler {
 	public coreHandler!: CoreHandler
@@ -76,10 +77,6 @@
 
 	public expectationManager: ExpectationManager
 
-<<<<<<< HEAD
-	private expectedPackageCache: Map<ExpectedPackageId, ExpectedPackageWrap> = new Map()
-=======
->>>>>>> 7d546d93
 	public packageContainersCache: PackageContainers = {}
 
 	private externalData: { packageContainers: PackageContainers; expectedPackages: ExpectedPackageWrap[] } = {
@@ -231,7 +228,7 @@
 		this._triggerUpdatedExpectedPackagesTimeout = setTimeout(() => {
 			this._triggerUpdatedExpectedPackagesTimeout = null
 
-			const startTime = Date.now()
+			const timer = startTimer()
 
 			const packageContainers: PackageContainers = {}
 			const expectedPackageSources: {
@@ -302,7 +299,7 @@
 
 			this.handleExpectedPackages(packageContainers, activePlaylist, activeRundowns, expectedPackageSources)
 
-			this.logger.debug(`Took ${Date.now() - startTime}ms to handle updated expectedPackages`)
+			this.logger.debug(`Took ${timer.get()} ms to handle updated expectedPackages`)
 		}, 300)
 	}
 
@@ -324,25 +321,7 @@
 		}
 
 		// Step 0: Save local cache:
-<<<<<<< HEAD
-		this.expectedPackageCache = new Map()
 		this.packageContainersCache = packageContainers
-		for (const exp of expectedPackages) {
-			// Note: There might be duplicates in expectedPackages
-
-			const expId: ExpectedPackageId = exp.expectedPackage._id
-
-			const existing = this.expectedPackageCache.get(expId)
-			if (
-				!existing ||
-				existing.priority > exp.priority // If the existing priority is lower (ie higher), replace it
-			) {
-				this.expectedPackageCache.set(expId, exp)
-			}
-		}
-=======
-		this.packageContainersCache = packageContainers
->>>>>>> 7d546d93
 
 		this.logger.debug(
 			`Has ${expectedPackages.length} expectedPackages (${expectedPackageSources
