--- conflicted
+++ resolved
@@ -587,38 +587,6 @@
 	public async messageFromWorker(message: ExpectationManagerWorkerAgent.MessageFromWorkerPayload.Any): Promise<any> {
 		switch (message.type) {
 			case 'fetchPackageInfoMetadata': {
-<<<<<<< HEAD
-				if (this.packageManager.coreHandler.notUsingCore) {
-					return [] // Abort if we are not using core
-				}
-				return this.packageManager.coreHandler.callMethod(
-					PeripheralDeviceAPIMethods.fetchPackageInfoMetadata,
-					message.arguments
-				)
-			}
-			case 'updatePackageInfo': {
-				if (this.packageManager.coreHandler.notUsingCore) {
-					this.logger.info('UPDATE PackageInfo')
-					this.logger.info(message.arguments)
-
-					return // Abort if we are not using core
-				}
-				return this.packageManager.coreHandler.callMethod(
-					PeripheralDeviceAPIMethods.updatePackageInfo,
-					message.arguments
-				)
-			}
-			case 'removePackageInfo': {
-				if (this.packageManager.coreHandler.notUsingCore) {
-					this.logger.info('REMOVE PackageInfo')
-					this.logger.info(message.arguments)
-
-					return // Abort if we are not using core
-				}
-				return this.packageManager.coreHandler.callMethod(
-					PeripheralDeviceAPIMethods.removePackageInfo,
-					message.arguments
-=======
 				if (this.packageManager.coreHandler.notUsingCore) return // Abort if we are not using core
 				return this.packageManager.coreHandler.coreMethods.fetchPackageInfoMetadata(
 					message.arguments[0],
@@ -641,7 +609,6 @@
 					message.arguments[0],
 					protectString(message.arguments[1]),
 					message.arguments[2]
->>>>>>> 08971cdf
 				)
 			}
 			case 'reportFromMonitorPackages':
