/* eslint-disable node/no-extraneous-import */
import {
	CoreConnection,
	CoreOptions,
	DDPConnectorOptions,
	Observer,
	Collection,
	CoreCredentials,
	StatusCode as SofieStatusCode,
	protectString,
	PeripheralDeviceId,
	PeripheralDeviceCommand,
	ExternalPeripheralDeviceAPI,
	PeripheralDeviceAPI,
	PeripheralDevicePubSub,
	PeripheralDevicePubSubCollectionsNames,
	PeripheralDevicePubSubCollections,
	CollectionDocCheck,
} from '@sofie-automation/server-core-integration'

import { DeviceConfig } from './connector'

import {
	LoggerInstance,
	PackageManagerConfig,
	ProcessHandler,
	StatusCode,
	Statuses,
	Status,
	stringifyError,
	hashObj,
	setLogLevel,
	getLogLevel,
	ensureValidValue,
	DEFAULT_LOG_LEVEL,
	ExpectationId,
	PackageContainerId,
	AppId,
} from '@sofie-package-manager/api'
import {
	DEFAULT_DELAY_REMOVAL_PACKAGE,
	DEFAULT_DELAY_REMOVAL_PACKAGE_INFO,
	PACKAGE_MANAGER_DEVICE_CONFIG,
} from './configManifest'
import { PackageManagerHandler } from './packageManager'
import { getCredentials } from './credentials'
import { FakeCore } from './fakeCore'
import { PeripheralDeviceCommandId } from '@sofie-automation/shared-lib/dist/core/model/Ids'

let packageJson: any
try {
	packageJson = require('../package.json')
} catch {
	packageJson = null
}

export interface CoreConfig {
	host: string
	port: number
	watchdog: boolean
}

/**
 * Represents a connection between the Gateway and Core
 */
export class CoreHandler {
	private logger: LoggerInstance
	public _observers: Array<Observer<any>> = []
	public deviceSettings: { [key: string]: any } = {}

	public delayRemoval = 0
	public delayRemovalPackageInfo = 0
	public useTemporaryFilePath = false
	public skipDeepScan = false
	public notUsingCore = false
	public fakeCore: FakeCore

	private core!: CoreConnection

	private _deviceOptions: DeviceConfig
	private _onConnected?: () => any
	private _executedFunctions = new Set<PeripheralDeviceCommandId>()
	private _packageManagerHandler?: PackageManagerHandler
	private _coreConfig?: CoreConfig
	private processHandler?: ProcessHandler

	private _statusInitialized = false
	private _statusDestroyed = false
	private statuses: Statuses = {}
	private reportedStatusHash = ''

	constructor(logger: LoggerInstance, deviceOptions: DeviceConfig) {
		this.logger = logger.category('CoreHandler')
		this._deviceOptions = deviceOptions

		this.fakeCore = new FakeCore(this.logger)
	}

	async init(config: PackageManagerConfig, processHandler: ProcessHandler): Promise<void> {
		// this.logger.info('========')
		this._statusInitialized = false
		this._coreConfig = {
			host: config.packageManager.coreHost,
			port: config.packageManager.corePort,
			watchdog: config.packageManager.disableWatchdog,
		}

		this.processHandler = processHandler

		this.core = new CoreConnection(this.getCoreConnectionOptions())

		this.core.onConnected(() => {
			this.logger.info('Core Connected!')
			if (this._onConnected) this._onConnected()
		})
		this.core.onDisconnected(() => {
			this.logger.warn('Core Disconnected!')
		})
		this.core.onError((err) => {
			this.logger.error('Core Error: ' + (typeof err === 'string' ? err : err.message || err.toString() || err))
		})

		const ddpConfig: DDPConnectorOptions = {
			host: this._coreConfig.host,
			port: this._coreConfig.port,
		}
		if (this.processHandler && this.processHandler.certificates.length) {
			ddpConfig.tlsOpts = {
				ca: this.processHandler.certificates,
			}
		}

		await this.core.init(ddpConfig)
		this.logger.info(`Core id:: ${this.core.deviceId}`)
		await this.setupObserversAndSubscriptions()
		this._statusInitialized = true
		await this.updateCoreStatus()

		const peripheralDevice = await this.core.getPeripheralDevice()
		this.logger.info(`Device studioId: "${peripheralDevice.studioId}"`)
		if (!peripheralDevice.studioId) {
			this.logger.warn('------------------------------------------------------')
			this.logger.warn('Not setup yet, exiting process!')
			this.logger.warn('To setup, go into Core and add this device to a Studio')
			this.logger.warn('------------------------------------------------------')
			process.exit(1) // eslint-disable-line no-process-exit
			return
		}
	}
	setNoCore(): void {
		// This is used when PackageManager is used as a standalone app
		this.notUsingCore = true
	}
	setPackageManagerHandler(handler: PackageManagerHandler): void {
		this._packageManagerHandler = handler
	}
	async setupObserversAndSubscriptions(): Promise<void> {
		this.logger.info('Core: Setting up subscriptions..')
		this.logger.info('DeviceId: ' + this.core.deviceId)
		await Promise.all([
			this.core.autoSubscribe(PeripheralDevicePubSub.peripheralDeviceForDevice, this.core.deviceId),
			this.core.autoSubscribe(PeripheralDevicePubSub.peripheralDeviceCommands, this.core.deviceId),
			this.core.autoSubscribe(PeripheralDevicePubSub.packageManagerPlayoutContext, this.core.deviceId),
			this.core.autoSubscribe(PeripheralDevicePubSub.packageManagerPackageContainers, this.core.deviceId),
			this.core.autoSubscribe(
				PeripheralDevicePubSub.packageManagerExpectedPackages,
				this.core.deviceId,
<<<<<<< HEAD
				undefined
=======
				undefined // filterPlayoutDeviceIds
>>>>>>> 8864bfdf
			),
		])

		this.logger.info('Core: Subscriptions are set up!')

		// setup observers
		const observer = this.core.observe(PeripheralDevicePubSubCollectionsNames.peripheralDeviceForDevice)
		observer.added = (id: PeripheralDeviceId) => this.onDeviceChanged(id)
		observer.changed = (id: PeripheralDeviceId) => this.onDeviceChanged(id)
		this.setupObserverForPeripheralDeviceCommands()

		const peripheralDevices = this.core.getCollection(
			PeripheralDevicePubSubCollectionsNames.peripheralDeviceForDevice
		)
		if (peripheralDevices) {
			peripheralDevices.find({}).forEach((device) => {
				this.onDeviceChanged(device._id)
			})
		}
	}
	async destroy(): Promise<void> {
		if (this._observers.length) {
			this.logger.info('CoreMos: Clearing observers..')
			this._observers.forEach((obs) => {
				obs.stop()
			})
			this._observers = []
		}

		this._statusDestroyed = true
		await this.updateCoreStatus()
		await this.core.destroy()
	}
	getCoreConnectionOptions(): CoreOptions {
		const subDeviceId = 'PackageManager'
		let credentials: CoreCredentials

		if (this._deviceOptions.deviceId && this._deviceOptions.deviceToken) {
			credentials = {
				deviceId: protectString(this._deviceOptions.deviceId + subDeviceId),
				deviceToken: this._deviceOptions.deviceToken,
			}
		} else if (this._deviceOptions.deviceId) {
			this.logger.warn('Token not set, only id! This might be unsecure!')
			credentials = {
				deviceId: protectString(this._deviceOptions.deviceId + subDeviceId),
				deviceToken: 'unsecureToken',
			}
		} else {
			credentials = getCredentials(subDeviceId)
		}
		const options: CoreOptions = {
			...credentials,

			deviceCategory: PeripheralDeviceAPI.PeripheralDeviceCategory.PACKAGE_MANAGER,
			deviceType: PeripheralDeviceAPI.PeripheralDeviceType.PACKAGE_MANAGER,

			deviceName: 'Package manager',
			watchDog: this._coreConfig ? this._coreConfig.watchdog : true,

			configManifest: PACKAGE_MANAGER_DEVICE_CONFIG,

			documentationUrl: 'https://github.com/nrkno/sofie-package-manager',

			versions: this._getVersions(),
		}
		return options
	}
	onConnected(fcn: () => any): void {
		this._onConnected = fcn
	}
	onDeviceChanged(id: PeripheralDeviceId): void {
		if (id === this.core.deviceId) {
			const col = this.core.getCollection(PeripheralDevicePubSubCollectionsNames.peripheralDeviceForDevice)
			if (!col) throw new Error('collection "peripheralDeviceForDevice" not found!')

			const device = col.findOne(id)
			this.deviceSettings = device?.deviceSettings || {}

			const logLevel = this.deviceSettings['logLevel'] ?? DEFAULT_LOG_LEVEL
			if (logLevel !== getLogLevel()) {
				setLogLevel(logLevel)

				this.logger.info('Loglevel: ' + getLogLevel())

				// this.logger.debug('Test debug logging')
				// this.logger.verbose('Test verbose')
				// this.logger.info('Test info')
				// this.logger.warn('Test warn')
				// this.logger.error('Test error')
				// this.logger.debug({ msg: 'test msg' })
				// this.logger.debug({ message: 'test message' })
				// this.logger.debug({ command: 'test command', context: 'test context' })
				// this.logger.error('Testing error', new Error('This is the error'))

				// this.logger.debug('End test debug logging')
			}

			if (this.deviceSettings['delayRemoval'] !== this.delayRemoval) {
				this.delayRemoval = ensureValidValue<number>(
					Number(this.deviceSettings['delayRemoval']),
					(input: any) => Number(input) >= 0,
					DEFAULT_DELAY_REMOVAL_PACKAGE
				)
			}
			if (this.deviceSettings['delayRemovalPackageInfo'] !== this.delayRemovalPackageInfo) {
				this.delayRemovalPackageInfo = ensureValidValue<number>(
					Number(this.deviceSettings['delayRemovalPackageInfo']),
					(input: any) => Number(input) >= 0,
					DEFAULT_DELAY_REMOVAL_PACKAGE_INFO
				)
			}
			if (this.deviceSettings['useTemporaryFilePath'] !== this.useTemporaryFilePath) {
				this.useTemporaryFilePath = this.deviceSettings['useTemporaryFilePath']
			}
			if (this.deviceSettings['skipDeepScan'] !== this.skipDeepScan) {
				this.skipDeepScan = this.deviceSettings['skipDeepScan']
			}

			if (this._packageManagerHandler) {
				this._packageManagerHandler.onSettingsChanged()
			}
		}
	}

	executeFunction(cmd: PeripheralDeviceCommand): void {
		if (cmd) {
			if (this._executedFunctions.has(cmd._id)) return // prevent it from running multiple times

			// Ignore specific commands, to reduce noise:
			if (cmd.functionName !== 'getExpetationManagerStatus') {
				this.logger.debug(`Executing function "${cmd.functionName}", args: ${JSON.stringify(cmd.args)}`)
			}

			this._executedFunctions.add(cmd._id)
			const cb = (err: any, res?: any) => {
				if (err) {
					this.logger.error(`executeFunction error: ${stringifyError(err)}`)
				}
				this.core.coreMethods
					.functionReply(cmd._id, err, res)
					.then(() => {
						// nothing
					})
					.catch((e) => {
						this.logger.error(
							`(Replying to ${
								cmd.functionName
							}) Error when calling method functionReply: ${stringifyError(e)}`
						)
					})
			}
			// eslint-disable-next-line @typescript-eslint/ban-ts-comment
			// @ts-ignore
			// eslint-disable-next-line @typescript-eslint/ban-types
			const fcn: Function = this[cmd.functionName]
			try {
				if (!fcn) throw Error('Function "' + cmd.functionName + '" not found!')

				Promise.resolve(fcn.apply(this, cmd.args))
					.then((result) => {
						cb(null, result)
					})
					.catch((e) => {
						cb(`${stringifyError(e)}`, null)
					})
			} catch (e) {
				cb(`${stringifyError(e)}`, null)
			}
		}
	}
	retireExecuteFunction(cmdId: PeripheralDeviceCommandId): void {
		this._executedFunctions.delete(cmdId)
	}
	observe(collectionName: keyof PeripheralDevicePubSubCollections): Observer<any> {
		if (!this.core && this.notUsingCore) throw new Error('core.observe called, even though notUsingCore is true.')
		if (!this.core) throw new Error('Core not initialized!')
		return this.core.observe(collectionName)
	}

	// getCollection<K extends keyof PubSubCollections>(collectionName: K): Collection<CollectionDocCheck<PubSubCollections[K]>>;

	// getCollection<
	// 	DBObj extends {
	// 		_id: CoreProtectedString<any> | string
	// 	} = never
	// >(collectionName: keyof PeripheralDevicePubSubCollections): Collection<DBObj> {
	getCollection<K extends keyof PeripheralDevicePubSubCollections>(
		collectionName: K
	): Collection<CollectionDocCheck<PeripheralDevicePubSubCollections[K]>> {
		if (!this.core && this.notUsingCore) throw new Error('core.observe called, even though notUsingCore is true.')
		if (!this.core) throw new Error('Core not initialized!')
		return this.core.getCollection(collectionName)
	}

	get coreMethods(): ExternalPeripheralDeviceAPI {
		if (!this.core && this.notUsingCore) throw new Error('core.observe called, even though notUsingCore is true.')
		if (!this.core) throw new Error('Core not initialized!')
		return this.core.coreMethods
	}
	get coreConnected(): boolean {
		return this.core?.connected || false
	}
	private setupObserverForPeripheralDeviceCommands(): void {
		const observer = this.core.observe(PeripheralDevicePubSubCollectionsNames.peripheralDeviceCommands)
		this._observers.push(observer)

		const addedChangedCommand = (id: PeripheralDeviceCommandId) => {
			const cmds = this.core.getCollection(PeripheralDevicePubSubCollectionsNames.peripheralDeviceCommands)
			if (!cmds) throw Error('"peripheralDeviceCommands" collection not found!')

			const cmd = cmds.findOne(id)
			if (!cmd) throw Error('PeripheralCommand "' + id + '" not found!')

			if (cmd.deviceId === this.core.deviceId) {
				this.executeFunction(cmd)
			}
		}
		observer.added = (id: PeripheralDeviceCommandId) => {
			addedChangedCommand(id)
		}
		observer.changed = (id: PeripheralDeviceCommandId) => {
			addedChangedCommand(id)
		}
		observer.removed = (id: PeripheralDeviceCommandId) => {
			this.retireExecuteFunction(id)
		}
		const cmds = this.core.getCollection(PeripheralDevicePubSubCollectionsNames.peripheralDeviceCommands)
		if (!cmds) throw Error('"peripheralDeviceCommands" collection not found!')

		cmds.find({}).forEach((cmd) => {
			if (cmd.deviceId === this.core.deviceId) {
				this.executeFunction(cmd)
			}
		})
	}
	killProcess(): void {
		this.logger.info('KillProcess command received, shutting down in 1000ms!')
		setTimeout(() => {
			// eslint-disable-next-line no-process-exit
			process.exit(0)
		}, 1000)
	}
	pingResponse(message: string): void {
		this.core.setPingResponse(message)
	}
	getSnapshot(): any {
		this.logger.info('getSnapshot')
		return {} // TODO: implement?
	}
	getDevicesInfo(): any {
		this.logger.info('getDevicesInfo')

		return []
	}
	async setStatus(statuses: Statuses): Promise<any> {
		this.statuses = statuses
		await this.updateCoreStatus()
	}
	private async updateCoreStatus(): Promise<any> {
		let statusCode = SofieStatusCode.GOOD
		const messages: Array<string> = []

		if (!this._statusInitialized) {
			statusCode = SofieStatusCode.BAD
			messages.push('Starting up...')
		}
		if (this._statusDestroyed) {
			statusCode = SofieStatusCode.BAD
			messages.push('Shut down')
		}

		if (statusCode === SofieStatusCode.GOOD) {
			for (const [statusId, status] of Object.entries<Status | null>(this.statuses)) {
				if (status && status.statusCode !== StatusCode.GOOD) {
					statusCode = Math.max(statusCode, status.statusCode)
					messages.push(`${status.message} ("${statusId}")`)
				}
			}
		}

		const statusHash = hashObj({ statusCode, messages })
		if (this.reportedStatusHash !== statusHash) {
			this.reportedStatusHash = statusHash

			await this.core.setStatus({
				statusCode: statusCode,
				messages: messages,
			})
		}
	}
	private _getVersions(): { [packageName: string]: string } {
		const versions: { [packageName: string]: string } = {}

		versions['_process'] = process.env.npm_package_version || packageJson?.version || 'N/A'

		return versions
	}

	restartExpectation(workId: ExpectationId): void {
		return this._packageManagerHandler?.restartExpectation(workId)
	}
	restartAllExpectations(): void {
		return this._packageManagerHandler?.restartAllExpectations()
	}
	abortExpectation(workId: ExpectationId): void {
		return this._packageManagerHandler?.abortExpectation(workId)
	}
	restartPackageContainer(containerId: PackageContainerId): void {
		return this._packageManagerHandler?.restartPackageContainer(containerId)
	}
	troubleshoot(): any {
		return this._packageManagerHandler?.getDataSnapshot()
	}
	async getExpetationManagerStatus(): Promise<any> {
		return this._packageManagerHandler?.getExpetationManagerStatus()
	}
	async debugKillApp(appId: AppId): Promise<void> {
		return this._packageManagerHandler?.debugKillApp(appId)
	}
}<|MERGE_RESOLUTION|>--- conflicted
+++ resolved
@@ -165,11 +165,7 @@
 			this.core.autoSubscribe(
 				PeripheralDevicePubSub.packageManagerExpectedPackages,
 				this.core.deviceId,
-<<<<<<< HEAD
-				undefined
-=======
 				undefined // filterPlayoutDeviceIds
->>>>>>> 8864bfdf
 			),
 		])
 
