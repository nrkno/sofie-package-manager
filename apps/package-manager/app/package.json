{
    "name": "@package-manager/app",
<<<<<<< HEAD
    "version": "1.1.0-alpha.0",
=======
    "version": "1.1.1",
>>>>>>> 6f62d584
    "private": true,
    "scripts": {
        "build": "rimraf dist && yarn build:main",
        "build:main": "tsc -p tsconfig.json",
        "build-win32": "mkdir deploy & node ../../../scripts/build-win32.js package-manager.exe && node ../../../scripts/copy-natives.js win32-x64",
        "__test": "jest",
        "start": "node dist/index.js",
        "precommit": "lint-staged"
    },
    "devDependencies": {
        "lint-staged": "^7.2.0",
        "nexe": "^3.3.7"
    },
    "dependencies": {
<<<<<<< HEAD
        "@package-manager/generic": "^1.1.0-alpha.0"
=======
        "@package-manager/generic": "^1.1.1"
>>>>>>> 6f62d584
    },
    "peerDependencies": {
        "@sofie-automation/blueprints-integration": "*"
    },
    "prettier": "@sofie-automation/code-standard-preset/.prettierrc.json",
    "engines": {
        "node": ">=12.20.0"
    },
    "lint-staged": {
        "*.{js,css,json,md,scss}": [
            "prettier"
        ],
        "*.{ts,tsx}": [
            "eslint"
        ]
    }
}<|MERGE_RESOLUTION|>--- conflicted
+++ resolved
@@ -1,10 +1,6 @@
 {
     "name": "@package-manager/app",
-<<<<<<< HEAD
-    "version": "1.1.0-alpha.0",
-=======
     "version": "1.1.1",
->>>>>>> 6f62d584
     "private": true,
     "scripts": {
         "build": "rimraf dist && yarn build:main",
@@ -19,11 +15,7 @@
         "nexe": "^3.3.7"
     },
     "dependencies": {
-<<<<<<< HEAD
-        "@package-manager/generic": "^1.1.0-alpha.0"
-=======
         "@package-manager/generic": "^1.1.1"
->>>>>>> 6f62d584
     },
     "peerDependencies": {
         "@sofie-automation/blueprints-integration": "*"
