{
    "name": "@workforce/app",
<<<<<<< HEAD
    "version": "1.50.0-alpha.8",
=======
    "version": "1.43.2",
>>>>>>> 03aca9f1
    "description": "Boilerplace",
    "private": true,
    "scripts": {
        "build": "yarn rimraf dist && yarn build:main",
        "build:main": "tsc -p tsconfig.json",
        "build-win32": "mkdir deploy & node ../../../scripts/build-win32.mjs workforce.exe && node ../../../scripts/copy-natives.js win32-x64",
        "__test": "jest",
        "start": "node dist/index.js"
    },
    "dependencies": {
<<<<<<< HEAD
        "@workforce/generic": "1.50.0-alpha.8"
=======
        "@workforce/generic": "1.43.2"
>>>>>>> 03aca9f1
    },
    "prettier": "@sofie-automation/code-standard-preset/.prettierrc.json",
    "engines": {
        "node": ">=14.18.0"
    },
    "lint-staged": {
        "*.{js,css,json,md,scss}": [
            "prettier"
        ],
        "*.{ts,tsx}": [
            "eslint"
        ]
    }
}<|MERGE_RESOLUTION|>--- conflicted
+++ resolved
@@ -1,10 +1,6 @@
 {
     "name": "@workforce/app",
-<<<<<<< HEAD
     "version": "1.50.0-alpha.8",
-=======
-    "version": "1.43.2",
->>>>>>> 03aca9f1
     "description": "Boilerplace",
     "private": true,
     "scripts": {
@@ -15,11 +11,7 @@
         "start": "node dist/index.js"
     },
     "dependencies": {
-<<<<<<< HEAD
         "@workforce/generic": "1.50.0-alpha.8"
-=======
-        "@workforce/generic": "1.43.2"
->>>>>>> 03aca9f1
     },
     "prettier": "@sofie-automation/code-standard-preset/.prettierrc.json",
     "engines": {
