--- conflicted
+++ resolved
@@ -1,10 +1,6 @@
 {
     "name": "@boilerplate/app",
-<<<<<<< HEAD
     "version": "1.50.0-alpha.7",
-=======
-    "version": "1.43.2",
->>>>>>> 03aca9f1
     "description": "Boilerplace",
     "private": true,
     "scripts": {
