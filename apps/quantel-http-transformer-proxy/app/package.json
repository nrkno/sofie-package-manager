{
    "name": "@quantel-http-transformer-proxy/app",
<<<<<<< HEAD
    "version": "1.50.0-alpha.8",
=======
    "version": "1.43.2",
>>>>>>> 03aca9f1
    "description": "Proxy for a Quantel HTTP Transformer",
    "private": true,
    "scripts": {
        "build": "yarn rimraf dist && yarn build:main",
        "build:main": "tsc -p tsconfig.json",
        "build-win32": "mkdir deploy & node ../../../scripts/build-win32.mjs quantel-http-transformer-proxy.exe && node ../../../scripts/copy-natives.js win32-x64",
        "start": "node dist/index.js"
    },
    "dependencies": {
<<<<<<< HEAD
        "@quantel-http-transformer-proxy/generic": "1.50.0-alpha.8"
=======
        "@quantel-http-transformer-proxy/generic": "1.43.2"
>>>>>>> 03aca9f1
    },
    "prettier": "@sofie-automation/code-standard-preset/.prettierrc.json",
    "engines": {
        "node": ">=14.18.0"
    },
    "lint-staged": {
        "*.{js,css,json,md,scss}": [
            "prettier"
        ],
        "*.{ts,tsx}": [
            "eslint"
        ]
    }
}<|MERGE_RESOLUTION|>--- conflicted
+++ resolved
@@ -1,10 +1,6 @@
 {
     "name": "@quantel-http-transformer-proxy/app",
-<<<<<<< HEAD
     "version": "1.50.0-alpha.8",
-=======
-    "version": "1.43.2",
->>>>>>> 03aca9f1
     "description": "Proxy for a Quantel HTTP Transformer",
     "private": true,
     "scripts": {
@@ -14,11 +10,7 @@
         "start": "node dist/index.js"
     },
     "dependencies": {
-<<<<<<< HEAD
         "@quantel-http-transformer-proxy/generic": "1.50.0-alpha.8"
-=======
-        "@quantel-http-transformer-proxy/generic": "1.43.2"
->>>>>>> 03aca9f1
     },
     "prettier": "@sofie-automation/code-standard-preset/.prettierrc.json",
     "engines": {
