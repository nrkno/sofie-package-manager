--- conflicted
+++ resolved
@@ -11,12 +11,7 @@
     },
     "dependencies": {
         "@koa/cors": "^4.0.0",
-<<<<<<< HEAD
-        "@koa/multer": "3.0.0",
         "@sofie-package-manager/api": "1.50.0-alpha.8",
-=======
-        "@sofie-package-manager/api": "1.43.0",
->>>>>>> 2081ca27
         "got": "^11.8.6",
         "koa": "^2.14.1",
         "koa-bodyparser": "^4.3.0",
