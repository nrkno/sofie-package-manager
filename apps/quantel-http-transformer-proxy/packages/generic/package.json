{
    "name": "@quantel-http-transformer-proxy/generic",
    "version": "1.38.0-in-testing.0",
    "private": true,
    "main": "dist/index.js",
    "types": "dist/index.d.ts",
    "scripts": {
        "build": "rimraf dist && yarn build:main",
        "build:main": "tsc -p tsconfig.json",
        "__test": "jest",
        "precommit": "lint-staged"
    },
    "peerDependencies": {
        "@sofie-automation/blueprints-integration": "*"
    },
    "dependencies": {
        "@koa/cors": "^3.0.0",
        "@koa/multer": "3.0.0",
<<<<<<< HEAD
        "@shared/api": "1.38.0-in-testing.0",
        "got": "^11.8.2",
=======
        "@shared/api": "1.37.0",
        "got": "^12.0.1",
>>>>>>> 5c051f32
        "koa": "^2.11.0",
        "koa-bodyparser": "^4.3.0",
        "koa-range": "^0.3.0",
        "koa-router": "^8.0.8",
        "mime-types": "^2.1.28",
        "mkdirp": "^1.0.4",
        "multer": "2.0.0-rc.2",
        "pretty-bytes": "^5.5.0",
        "tslib": "^2.1.0",
        "underscore": "^1.12.0",
        "xml2js": "^0.4.23",
        "yargs": "^16.2.0"
    },
    "devDependencies": {
        "@koa/cors": "^3.0.0",
        "@koa/multer": "3.0.0",
        "@sofie-automation/code-standard-preset": "^0.2.1",
        "@types/jest": "^26.0.19",
        "@types/koa": "^2.11.6",
        "@types/koa-bodyparser": "^4.3.0",
        "@types/koa-range": "^0.3.2",
        "@types/koa-router": "^7.4.0",
        "@types/koa__cors": "^3.0.2",
        "@types/koa__multer": "^2.0.2",
        "@types/mime-types": "^2.1.0",
        "@types/mkdirp": "^1.0.1",
        "@types/node": "^14.14.31",
        "@types/underscore": "^1.10.24",
        "@types/xml2js": "^0.4.7",
        "@types/yargs": "^15.0.12",
        "lint-staged": "^7.2.0",
        "nexe": "^3.3.7"
    },
    "prettier": "@sofie-automation/code-standard-preset/.prettierrc.json",
    "engines": {
        "node": ">=14.18.0"
    },
    "lint-staged": {
        "*.{js,css,json,md,scss}": [
            "prettier"
        ],
        "*.{ts,tsx}": [
            "eslint"
        ]
    }
}<|MERGE_RESOLUTION|>--- conflicted
+++ resolved
@@ -16,13 +16,8 @@
     "dependencies": {
         "@koa/cors": "^3.0.0",
         "@koa/multer": "3.0.0",
-<<<<<<< HEAD
         "@shared/api": "1.38.0-in-testing.0",
-        "got": "^11.8.2",
-=======
-        "@shared/api": "1.37.0",
         "got": "^12.0.1",
->>>>>>> 5c051f32
         "koa": "^2.11.0",
         "koa-bodyparser": "^4.3.0",
         "koa-range": "^0.3.0",
