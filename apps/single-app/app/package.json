{
    "name": "@single-app/app",
<<<<<<< HEAD
    "version": "1.50.0-alpha.9",
=======
    "version": "1.43.2",
>>>>>>> 03aca9f1
    "description": "Package Manager, http-proxy etc.. all in one application",
    "private": true,
    "scripts": {
        "build": "yarn rimraf dist && yarn build:main",
        "build:main": "tsc -p tsconfig.json",
        "build-win32": "mkdir deploy & node ../../../scripts/build-win32.mjs package-manager-single-app.exe && node ../../../scripts/copy-natives.js win32-x64",
        "__test": "jest",
        "start": "node --inspect dist/index.js"
    },
    "dependencies": {
<<<<<<< HEAD
        "@appcontainer-node/generic": "1.50.0-alpha.9",
        "@http-server/generic": "1.50.0-alpha.8",
        "@package-manager/generic": "1.50.0-alpha.9",
        "@quantel-http-transformer-proxy/generic": "1.50.0-alpha.8",
        "@sofie-package-manager/api": "1.50.0-alpha.8",
        "@sofie-package-manager/worker": "1.50.0-alpha.9",
        "@sofie-package-manager/workforce": "1.50.0-alpha.8",
=======
        "@appcontainer-node/generic": "1.43.2",
        "@http-server/generic": "1.43.2",
        "@package-manager/generic": "1.43.2",
        "@quantel-http-transformer-proxy/generic": "1.43.2",
        "@sofie-package-manager/api": "1.43.2",
        "@sofie-package-manager/worker": "1.43.2",
        "@sofie-package-manager/workforce": "1.43.2",
>>>>>>> 03aca9f1
        "underscore": "^1.12.0"
    },
    "prettier": "@sofie-automation/code-standard-preset/.prettierrc.json",
    "engines": {
        "node": ">=14.18.0"
    },
    "lint-staged": {
        "*.{js,css,json,md,scss}": [
            "prettier"
        ],
        "*.{ts,tsx}": [
            "eslint"
        ]
    }
}<|MERGE_RESOLUTION|>--- conflicted
+++ resolved
@@ -1,10 +1,6 @@
 {
     "name": "@single-app/app",
-<<<<<<< HEAD
     "version": "1.50.0-alpha.9",
-=======
-    "version": "1.43.2",
->>>>>>> 03aca9f1
     "description": "Package Manager, http-proxy etc.. all in one application",
     "private": true,
     "scripts": {
@@ -15,7 +11,6 @@
         "start": "node --inspect dist/index.js"
     },
     "dependencies": {
-<<<<<<< HEAD
         "@appcontainer-node/generic": "1.50.0-alpha.9",
         "@http-server/generic": "1.50.0-alpha.8",
         "@package-manager/generic": "1.50.0-alpha.9",
@@ -23,15 +18,6 @@
         "@sofie-package-manager/api": "1.50.0-alpha.8",
         "@sofie-package-manager/worker": "1.50.0-alpha.9",
         "@sofie-package-manager/workforce": "1.50.0-alpha.8",
-=======
-        "@appcontainer-node/generic": "1.43.2",
-        "@http-server/generic": "1.43.2",
-        "@package-manager/generic": "1.43.2",
-        "@quantel-http-transformer-proxy/generic": "1.43.2",
-        "@sofie-package-manager/api": "1.43.2",
-        "@sofie-package-manager/worker": "1.43.2",
-        "@sofie-package-manager/workforce": "1.43.2",
->>>>>>> 03aca9f1
         "underscore": "^1.12.0"
     },
     "prettier": "@sofie-automation/code-standard-preset/.prettierrc.json",
