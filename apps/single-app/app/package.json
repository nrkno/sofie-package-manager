--- conflicted
+++ resolved
@@ -1,10 +1,6 @@
 {
     "name": "@single-app/app",
-<<<<<<< HEAD
     "version": "1.50.0-alpha.1",
-=======
-    "version": "1.42.1",
->>>>>>> c24e2a04
     "description": "Package Manager, http-proxy etc.. all in one application",
     "private": true,
     "scripts": {
@@ -18,7 +14,6 @@
         "nexe": "^3.3.7"
     },
     "dependencies": {
-<<<<<<< HEAD
         "@appcontainer-node/generic": "1.50.0-alpha.0",
         "@http-server/generic": "1.50.0-alpha.1",
         "@package-manager/generic": "1.50.0-alpha.0",
@@ -26,15 +21,6 @@
         "@sofie-package-manager/api": "1.50.0-alpha.0",
         "@sofie-package-manager/worker": "1.50.0-alpha.0",
         "@sofie-package-manager/workforce": "1.50.0-alpha.0",
-=======
-        "@appcontainer-node/generic": "1.42.1",
-        "@http-server/generic": "1.42.1",
-        "@package-manager/generic": "1.42.1",
-        "@quantel-http-transformer-proxy/generic": "1.42.1",
-        "@sofie-package-manager/api": "1.42.1",
-        "@sofie-package-manager/worker": "1.42.1",
-        "@sofie-package-manager/workforce": "1.42.1",
->>>>>>> c24e2a04
         "underscore": "^1.12.0"
     },
     "prettier": "@sofie-automation/code-standard-preset/.prettierrc.json",
