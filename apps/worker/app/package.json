--- conflicted
+++ resolved
@@ -1,10 +1,6 @@
 {
     "name": "@worker/app",
-<<<<<<< HEAD
-    "version": "1.1.0-alpha.0",
-=======
     "version": "1.1.1",
->>>>>>> 6f62d584
     "description": "Boilerplace",
     "private": true,
     "scripts": {
@@ -21,11 +17,7 @@
         "nexe": "^3.3.7"
     },
     "dependencies": {
-<<<<<<< HEAD
-        "@worker/generic": "^1.1.0-alpha.0"
-=======
         "@worker/generic": "^1.1.1"
->>>>>>> 6f62d584
     },
     "peerDependencies": {
         "@sofie-automation/blueprints-integration": "*"
