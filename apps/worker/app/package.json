--- conflicted
+++ resolved
@@ -1,10 +1,6 @@
 {
     "name": "@worker/app",
-<<<<<<< HEAD
     "version": "1.50.0-alpha.9",
-=======
-    "version": "1.43.2",
->>>>>>> 03aca9f1
     "description": "Boilerplace",
     "private": true,
     "scripts": {
@@ -16,11 +12,7 @@
         "start": "node dist/index.js"
     },
     "dependencies": {
-<<<<<<< HEAD
         "@worker/generic": "1.50.0-alpha.9"
-=======
-        "@worker/generic": "1.43.2"
->>>>>>> 03aca9f1
     },
     "prettier": "@sofie-automation/code-standard-preset/.prettierrc.json",
     "engines": {
