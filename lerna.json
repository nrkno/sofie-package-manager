{
    "packages": [
        "shared/**",
        "apps/**",
        "tests/**"
    ],
<<<<<<< HEAD
    "version": "1.1.0-alpha.0",
=======
    "version": "1.1.1",
>>>>>>> 6f62d584
    "npmClient": "yarn",
    "useWorkspaces": true
}<|MERGE_RESOLUTION|>--- conflicted
+++ resolved
@@ -4,11 +4,7 @@
         "apps/**",
         "tests/**"
     ],
-<<<<<<< HEAD
-    "version": "1.1.0-alpha.0",
-=======
     "version": "1.1.1",
->>>>>>> 6f62d584
     "npmClient": "yarn",
     "useWorkspaces": true
 }